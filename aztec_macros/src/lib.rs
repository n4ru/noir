use std::borrow::{Borrow, BorrowMut};
use std::vec;

<<<<<<< HEAD
=======
use convert_case::{Case, Casing};
>>>>>>> f76e1257
use iter_extended::vecmap;
use noirc_frontend::macros_api::FieldElement;
use noirc_frontend::macros_api::{
    BlockExpression, CallExpression, CastExpression, Distinctness, Expression, ExpressionKind,
    ForLoopStatement, ForRange, FunctionDefinition, FunctionReturnType, FunctionVisibility,
    HirContext, HirExpression, HirLiteral, HirStatement, Ident, ImportStatement, IndexExpression,
    LetStatement, Literal, MemberAccessExpression, MethodCallExpression, NoirFunction, NoirStruct,
    Param, Path, PathKind, Pattern, PrefixExpression, SecondaryAttribute, Signedness, Span,
    Statement, StatementKind, StructType, Type, TypeImpl, UnaryOp, UnresolvedType,
    UnresolvedTypeData, Visibility,
};
use noirc_frontend::macros_api::{CrateId, FileId};
use noirc_frontend::macros_api::{MacroError, MacroProcessor};
use noirc_frontend::macros_api::{ModuleDefId, NodeInterner, SortedModule, StructId};
use noirc_frontend::node_interner::{TraitId, TraitImplKind};
use noirc_frontend::Lambda;

pub struct AztecMacro;

impl MacroProcessor for AztecMacro {
    fn process_untyped_ast(
        &self,
        ast: SortedModule,
        crate_id: &CrateId,
        context: &HirContext,
    ) -> Result<SortedModule, (MacroError, FileId)> {
        transform(ast, crate_id, context)
    }

    fn process_typed_ast(
        &self,
        crate_id: &CrateId,
        context: &mut HirContext,
    ) -> Result<(), (MacroError, FileId)> {
        transform_hir(crate_id, context).map_err(|(err, file_id)| (err.into(), file_id))
    }
}

const FUNCTION_TREE_HEIGHT: u32 = 5;
const MAX_CONTRACT_FUNCTIONS: usize = 2_usize.pow(FUNCTION_TREE_HEIGHT);

#[derive(Debug, Clone)]
pub enum AztecMacroError {
    AztecDepNotFound,
    ComputeNoteHashAndNullifierNotFound { span: Span },
    ContractHasTooManyFunctions { span: Span },
    ContractConstructorMissing { span: Span },
    UnsupportedFunctionArgumentType { span: Span, typ: UnresolvedTypeData },
    UnsupportedStorageType { span: Option<Span>, typ: UnresolvedTypeData },
    CouldNotAssignStorageSlots { secondary_message: Option<String> },
    EventError { span: Span, message: String },
}

impl From<AztecMacroError> for MacroError {
    fn from(err: AztecMacroError) -> Self {
        match err {
            AztecMacroError::AztecDepNotFound {} => MacroError {
                primary_message: "Aztec dependency not found. Please add aztec as a dependency in your Cargo.toml. For more information go to https://docs.aztec.network/developers/debugging/aztecnr-errors#aztec-dependency-not-found-please-add-aztec-as-a-dependency-in-your-nargotoml".to_owned(),
                secondary_message: None,
                span: None,
            },
            AztecMacroError::ComputeNoteHashAndNullifierNotFound { span } => MacroError {
                primary_message: "compute_note_hash_and_nullifier function not found. Define it in your contract. For more information go to https://docs.aztec.network/developers/debugging/aztecnr-errors#compute_note_hash_and_nullifier-function-not-found-define-it-in-your-contract".to_owned(),
                secondary_message: None,
                span: Some(span),
            },
            AztecMacroError::ContractHasTooManyFunctions { span } => MacroError {
                primary_message: format!("Contract can only have a maximum of {} functions", MAX_CONTRACT_FUNCTIONS),
                secondary_message: None,
                span: Some(span),
            },
            AztecMacroError::ContractConstructorMissing { span } => MacroError {
                primary_message: "Contract must have a constructor function".to_owned(),
                secondary_message: None,
                span: Some(span),
            },
            AztecMacroError::UnsupportedFunctionArgumentType { span, typ } => MacroError {
                primary_message: format!("Provided parameter type `{typ:?}` is not supported in Aztec contract interface"),
                secondary_message: None,
                span: Some(span),
            },
            AztecMacroError::UnsupportedStorageType { span, typ } => MacroError {
                primary_message: format!("Provided storage type `{typ:?}` is not directly supported in Aztec. Please provide a custom storage implementation"),
                secondary_message: None,
                span,
            },
            AztecMacroError::CouldNotAssignStorageSlots { secondary_message } => MacroError {
                primary_message: "Could not assign storage slots, please provide a custom storage implementation".to_string(),
                secondary_message,
                span: None,
            },
            AztecMacroError::EventError { span, message } => MacroError {
                primary_message: message,
                secondary_message: None,
                span: Some(span),
            },
        }
    }
}

//
//             Helper macros for creating noir ast nodes
//
fn ident(name: &str) -> Ident {
    Ident::new(name.to_string(), Span::default())
}

fn ident_path(name: &str) -> Path {
    Path::from_ident(ident(name))
}

fn path(ident: Ident) -> Path {
    Path::from_ident(ident)
}

fn expression(kind: ExpressionKind) -> Expression {
    Expression::new(kind, Span::default())
}

fn variable(name: &str) -> Expression {
    expression(ExpressionKind::Variable(ident_path(name)))
}

fn variable_ident(identifier: Ident) -> Expression {
    expression(ExpressionKind::Variable(path(identifier)))
}

fn variable_path(path: Path) -> Expression {
    expression(ExpressionKind::Variable(path))
}

fn method_call(object: Expression, method_name: &str, arguments: Vec<Expression>) -> Expression {
    expression(ExpressionKind::MethodCall(Box::new(MethodCallExpression {
        object,
        method_name: ident(method_name),
        arguments,
    })))
}

fn call(func: Expression, arguments: Vec<Expression>) -> Expression {
    expression(ExpressionKind::Call(Box::new(CallExpression { func: Box::new(func), arguments })))
}

fn pattern(name: &str) -> Pattern {
    Pattern::Identifier(ident(name))
}

fn mutable(name: &str) -> Pattern {
    Pattern::Mutable(Box::new(pattern(name)), Span::default())
}

fn mutable_assignment(name: &str, assigned_to: Expression) -> Statement {
    make_statement(StatementKind::Let(LetStatement {
        pattern: mutable(name),
        r#type: make_type(UnresolvedTypeData::Unspecified),
        expression: assigned_to,
    }))
}

fn mutable_reference(variable_name: &str) -> Expression {
    expression(ExpressionKind::Prefix(Box::new(PrefixExpression {
        operator: UnaryOp::MutableReference,
        rhs: variable(variable_name),
    })))
}

fn assignment(name: &str, assigned_to: Expression) -> Statement {
    make_statement(StatementKind::Let(LetStatement {
        pattern: pattern(name),
        r#type: make_type(UnresolvedTypeData::Unspecified),
        expression: assigned_to,
    }))
}

fn member_access(lhs: &str, rhs: &str) -> Expression {
    expression(ExpressionKind::MemberAccess(Box::new(MemberAccessExpression {
        lhs: variable(lhs),
        rhs: ident(rhs),
    })))
}

fn return_type(path: Path) -> FunctionReturnType {
    let ty = make_type(UnresolvedTypeData::Named(path, vec![]));
    FunctionReturnType::Ty(ty)
}

fn lambda(parameters: Vec<(Pattern, UnresolvedType)>, body: Expression) -> Expression {
    expression(ExpressionKind::Lambda(Box::new(Lambda {
        parameters,
        return_type: UnresolvedType {
            typ: UnresolvedTypeData::Unspecified,
            span: Some(Span::default()),
        },
        body,
    })))
}

macro_rules! chained_path {
    ( $base:expr ) => {
        {
            ident_path($base)
        }
    };
    ( $base:expr $(, $tail:expr)* ) => {
        {
            let mut base_path = ident_path($base);
            $(
                base_path.segments.push(ident($tail));
            )*
            base_path
        }
    }
}

macro_rules! chained_dep {
    ( $base:expr $(, $tail:expr)* ) => {
        {
            let mut base_path = ident_path($base);
            base_path.kind = PathKind::Dep;
            $(
                base_path.segments.push(ident($tail));
            )*
            base_path
        }
    }
}

fn cast(lhs: Expression, ty: UnresolvedTypeData) -> Expression {
    expression(ExpressionKind::Cast(Box::new(CastExpression { lhs, r#type: make_type(ty) })))
}

fn make_type(typ: UnresolvedTypeData) -> UnresolvedType {
    UnresolvedType { typ, span: Some(Span::default()) }
}

fn index_array(array: Ident, index: &str) -> Expression {
    expression(ExpressionKind::Index(Box::new(IndexExpression {
        collection: variable_path(path(array)),
        index: variable(index),
    })))
}

fn index_array_variable(array: Expression, index: &str) -> Expression {
    expression(ExpressionKind::Index(Box::new(IndexExpression {
        collection: array,
        index: variable(index),
    })))
}

fn import(path: Path) -> ImportStatement {
    ImportStatement { path, alias: None }
}

//
//                    Create AST Nodes for Aztec
//

/// Traverses every function in the ast, calling `transform_function` which
/// determines if further processing is required
fn transform(
    mut ast: SortedModule,
    crate_id: &CrateId,
    context: &HirContext,
) -> Result<SortedModule, (MacroError, FileId)> {
    // Usage -> mut ast -> aztec_library::transform(&mut ast)

    // Covers all functions in the ast
    for submodule in ast.submodules.iter_mut().filter(|submodule| submodule.is_contract) {
        if transform_module(&mut submodule.contents, crate_id, context)
            .map_err(|(err, file_id)| (err.into(), file_id))?
        {
            check_for_aztec_dependency(crate_id, context)?;
            include_relevant_imports(&mut submodule.contents);
        }
    }
    Ok(ast)
}

//
//                    Transform Hir Nodes for Aztec
//

/// Completes the Hir with data gathered from type resolution
fn transform_hir(
    crate_id: &CrateId,
    context: &mut HirContext,
) -> Result<(), (AztecMacroError, FileId)> {
    transform_events(crate_id, context)?;
    assign_storage_slots(crate_id, context)
}

/// Includes an import to the aztec library if it has not been included yet
fn include_relevant_imports(ast: &mut SortedModule) {
    // Create the aztec import path using the assumed chained_dep! macro
    let aztec_import_path = import(chained_dep!("aztec"));

    // Check if the aztec import already exists
    let is_aztec_imported =
        ast.imports.iter().any(|existing_import| existing_import.path == aztec_import_path.path);

    // If aztec is not imported, add the import at the beginning
    if !is_aztec_imported {
        ast.imports.insert(0, aztec_import_path);
    }
}

/// Creates an error alerting the user that they have not downloaded the Aztec-noir library
fn check_for_aztec_dependency(
    crate_id: &CrateId,
    context: &HirContext,
) -> Result<(), (MacroError, FileId)> {
    let crate_graph = &context.crate_graph[crate_id];
    let has_aztec_dependency = crate_graph.dependencies.iter().any(|dep| dep.as_name() == "aztec");
    if has_aztec_dependency {
        Ok(())
    } else {
        Err((AztecMacroError::AztecDepNotFound.into(), crate_graph.root_file_id))
    }
}

// Check to see if the user has defined a storage struct
fn check_for_storage_definition(module: &SortedModule) -> bool {
    module.types.iter().any(|r#struct| r#struct.name.0.contents == "Storage")
}

// Check to see if the user has defined a storage struct
fn check_for_storage_implementation(module: &SortedModule) -> bool {
    module.impls.iter().any(|r#impl| match &r#impl.object_type.typ {
        UnresolvedTypeData::Named(path, _) => {
            path.segments.last().is_some_and(|segment| segment.0.contents == "Storage")
        }
        _ => false,
    })
}

// Check if "compute_note_hash_and_nullifier(AztecAddress,Field,Field,[Field; N]) -> [Field; 4]" is defined
fn check_for_compute_note_hash_and_nullifier_definition(module: &SortedModule) -> bool {
    module.functions.iter().any(|func| {
        func.def.name.0.contents == "compute_note_hash_and_nullifier"
                && func.def.parameters.len() == 4
                && match &func.def.parameters[0].typ.typ {
                    UnresolvedTypeData::Named(path, _) => path.segments.last().unwrap().0.contents == "AztecAddress",
                    _ => false,
                }
                && func.def.parameters[1].typ.typ == UnresolvedTypeData::FieldElement
                && func.def.parameters[2].typ.typ == UnresolvedTypeData::FieldElement
                // checks if the 4th parameter is an array and the Box<UnresolvedType> in
                // Array(Option<UnresolvedTypeExpression>, Box<UnresolvedType>) contains only fields
                && match &func.def.parameters[3].typ.typ {
                    UnresolvedTypeData::Array(_, inner_type) => {
                        matches!(inner_type.typ, UnresolvedTypeData::FieldElement)
                    },
                    _ => false,
                }
                // We check the return type the same way as we did the 4th parameter
                && match &func.def.return_type {
                    FunctionReturnType::Default(_) => false,
                    FunctionReturnType::Ty(unresolved_type) => {
                        match &unresolved_type.typ {
                            UnresolvedTypeData::Array(_, inner_type) => {
                                matches!(inner_type.typ, UnresolvedTypeData::FieldElement)
                            },
                            _ => false,
                        }
                    }
                }
    })
}

/// Checks if an attribute is a custom attribute with a specific name
fn is_custom_attribute(attr: &SecondaryAttribute, attribute_name: &str) -> bool {
    if let SecondaryAttribute::Custom(custom_attr) = attr {
        custom_attr.as_str() == attribute_name
    } else {
        false
    }
}

/// Determines if ast nodes are annotated with aztec attributes.
/// For annotated functions it calls the `transform` function which will perform the required transformations.
/// Returns true if an annotated node is found, false otherwise
fn transform_module(
    module: &mut SortedModule,
    crate_id: &CrateId,
    context: &HirContext,
) -> Result<bool, (AztecMacroError, FileId)> {
    let mut has_transformed_module = false;

    // Check for a user defined storage struct
    let storage_defined = check_for_storage_definition(module);
    let storage_implemented = check_for_storage_implementation(module);

    let crate_graph = &context.crate_graph[crate_id];

    if storage_defined && !storage_implemented {
        generate_storage_implementation(module).map_err(|err| (err, crate_graph.root_file_id))?;
    }

    if storage_defined && !check_for_compute_note_hash_and_nullifier_definition(module) {
        return Err((
            AztecMacroError::ComputeNoteHashAndNullifierNotFound { span: Span::default() },
            crate_graph.root_file_id,
        ));
    }

    for structure in module.types.iter() {
        if structure.attributes.iter().any(|attr| matches!(attr, SecondaryAttribute::Event)) {
            module.impls.push(generate_selector_impl(structure));
            has_transformed_module = true;
        }
    }

    for func in module.functions.iter_mut() {
        for secondary_attribute in func.def.attributes.secondary.clone() {
            let crate_graph = &context.crate_graph[crate_id];
            if is_custom_attribute(&secondary_attribute, "aztec(private)") {
                transform_function("Private", func, storage_defined)
                    .map_err(|err| (err, crate_graph.root_file_id))?;
                has_transformed_module = true;
            } else if is_custom_attribute(&secondary_attribute, "aztec(public)") {
                transform_function("Public", func, storage_defined)
                    .map_err(|err| (err, crate_graph.root_file_id))?;
                has_transformed_module = true;
            } else if is_custom_attribute(&secondary_attribute, "aztec(public-vm)") {
                transform_vm_function(func, storage_defined)
                    .map_err(|err| (err, crate_graph.root_file_id))?;
                has_transformed_module = true;
            }
        }
        // Add the storage struct to the beginning of the function if it is unconstrained in an aztec contract
        if storage_defined && func.def.is_unconstrained {
            transform_unconstrained(func);
            has_transformed_module = true;
        }
    }

    if has_transformed_module {
        // We only want to run these checks if the macro processor has found the module to be an Aztec contract.

        if module.functions.len() > MAX_CONTRACT_FUNCTIONS {
            let crate_graph = &context.crate_graph[crate_id];
            return Err((
                AztecMacroError::ContractHasTooManyFunctions { span: Span::default() },
                crate_graph.root_file_id,
            ));
        }

        let constructor_defined = module.functions.iter().any(|func| func.name() == "constructor");
        if !constructor_defined {
            let crate_graph = &context.crate_graph[crate_id];
            return Err((
                AztecMacroError::ContractConstructorMissing { span: Span::default() },
                crate_graph.root_file_id,
            ));
        }
    }

    Ok(has_transformed_module)
}

/// Auxiliary function to generate the storage constructor for a given field, using
/// the Storage definition as a reference. Supports nesting.
fn generate_storage_field_constructor(
    (type_ident, unresolved_type): &(Ident, UnresolvedType),
    slot: Expression,
) -> Result<Expression, AztecMacroError> {
    let typ = &unresolved_type.typ;
    match typ {
        UnresolvedTypeData::Named(path, generics) => {
            let mut new_path = path.clone().to_owned();
            new_path.segments.push(ident("new"));
            match path.segments.last().unwrap().0.contents.as_str() {
                "Map" => Ok(call(
                    variable_path(new_path),
                    vec![
                        variable("context"),
                        slot,
                        lambda(
                            vec![
                                (
                                    pattern("context"),
                                    make_type(UnresolvedTypeData::Named(
                                        chained_path!("aztec", "context", "Context"),
                                        vec![],
                                    )),
                                ),
                                (
                                    Pattern::Identifier(ident("slot")),
                                    make_type(UnresolvedTypeData::FieldElement),
                                ),
                            ],
                            generate_storage_field_constructor(
                                &(type_ident.clone(), generics.iter().last().unwrap().clone()),
                                variable("slot"),
                            )?,
                        ),
                    ],
                )),
                _ => Ok(call(variable_path(new_path), vec![variable("context"), slot])),
            }
        }
        _ => Err(AztecMacroError::UnsupportedStorageType {
            typ: typ.clone(),
            span: Some(type_ident.span()),
        }),
    }
}

// Generates the Storage implementation block from the Storage struct definition if it does not exist
/// From:
///
/// struct Storage {
///     a_map: Map<Field, SomeStoragePrimitive<ASerializableType>>,
///     a_nested_map: Map<Field, Map<Field, SomeStoragePrimitive<ASerializableType>>>,
///     a_field: SomeStoragePrimitive<ASerializableType>,
/// }
///
/// To:
///
/// impl Storage {
///    fn init(context: Context) -> Self {
///        Storage {
///             a_map: Map::new(context, 0, |context, slot| {
///                 SomeStoragePrimitive::new(context, slot)
///             }),
///             a_nested_map: Map::new(context, 0, |context, slot| {
///                 Map::new(context, slot, |context, slot| {
///                     SomeStoragePrimitive::new(context, slot)
///                })
///            }),
///            a_field: SomeStoragePrimitive::new(context, 0),
///         }
///    }
/// }
///
/// Storage slots are generated as 0 and will be populated using the information from the HIR
/// at a later stage.
fn generate_storage_implementation(module: &mut SortedModule) -> Result<(), AztecMacroError> {
    let definition =
        module.types.iter().find(|r#struct| r#struct.name.0.contents == "Storage").unwrap();

    let slot_zero = expression(ExpressionKind::Literal(Literal::Integer(
        FieldElement::from(i128::from(0)),
        false,
    )));

    let field_constructors = definition
        .fields
        .iter()
        .flat_map(|field| {
            generate_storage_field_constructor(field, slot_zero.clone())
                .map(|expression| (field.0.clone(), expression))
        })
        .collect();

    let storage_constructor_statement = make_statement(StatementKind::Expression(expression(
        ExpressionKind::constructor((chained_path!("Storage"), field_constructors)),
    )));

    let init = NoirFunction::normal(FunctionDefinition::normal(
        &ident("init"),
        &vec![],
        &[(
            ident("context"),
            make_type(UnresolvedTypeData::Named(
                chained_path!("aztec", "context", "Context"),
                vec![],
            )),
        )],
        &BlockExpression(vec![storage_constructor_statement]),
        &[],
        &return_type(chained_path!("Self")),
    ));

    let storage_impl = TypeImpl {
        object_type: UnresolvedType {
            typ: UnresolvedTypeData::Named(chained_path!("Storage"), vec![]),
            span: Some(Span::default()),
        },
        type_span: Span::default(),
        generics: vec![],
        methods: vec![init],
    };
    module.impls.push(storage_impl);

    Ok(())
}

/// If it does, it will insert the following things:
/// - A new Input that is provided for a kernel app circuit, named: {Public/Private}ContextInputs
/// - Hashes all of the function input variables
///     - This instantiates a helper function  
fn transform_function(
    ty: &str,
    func: &mut NoirFunction,
    storage_defined: bool,
) -> Result<(), AztecMacroError> {
    let context_name = format!("{}Context", ty);
    let inputs_name = format!("{}ContextInputs", ty);
    let return_type_name = format!("{}CircuitPublicInputs", ty);

    // Add access to the storage struct
    if storage_defined {
        let storage_def = abstract_storage(&ty.to_lowercase(), false);
        func.def.body.0.insert(0, storage_def);
    }

    // Insert the context creation as the first action
    let create_context = create_context(&context_name, &func.def.parameters)?;
    func.def.body.0.splice(0..0, (create_context).iter().cloned());

    // Add the inputs to the params
    let input = create_inputs(&inputs_name);
    func.def.parameters.insert(0, input);

    // Abstract return types such that they get added to the kernel's return_values
    if let Some(return_values) = abstract_return_values(func) {
        func.def.body.0.push(return_values);
    }

    // Push the finish method call to the end of the function
    let finish_def = create_context_finish();
    func.def.body.0.push(finish_def);

    let return_type = create_return_type(&return_type_name);
    func.def.return_type = return_type;
    func.def.return_visibility = Visibility::Public;

    // Distinct return types are only required for private functions
    // Public functions should have open auto-inferred
    match ty {
        "Private" => func.def.return_distinctness = Distinctness::Distinct,
        "Public" => func.def.is_open = true,
        _ => (),
    }

    Ok(())
}

/// Transform a function to work with AVM bytecode
fn transform_vm_function(
    func: &mut NoirFunction,
    _storage_defined: bool,
) -> Result<(), AztecMacroError> {
    // Push Avm context creation to the beginning of the function
    let create_context = create_avm_context()?;
    func.def.body.0.insert(0, create_context);

    // We want the function to be seen as a public function
    func.def.is_open = true;

    // NOTE: the line below is a temporary hack to trigger external transpilation tools
    // It will be removed once the transpiler is integrated into the Noir compiler
    func.def.name.0.contents = format!("avm_{}", func.def.name.0.contents);
    Ok(())
}

/// Transform Unconstrained
///
/// Inserts the following code at the beginning of an unconstrained function
/// ```noir
/// let storage = Storage::init(Context::none());
/// ```
///
/// This will allow developers to access their contract' storage struct in unconstrained functions
fn transform_unconstrained(func: &mut NoirFunction) {
    func.def.body.0.insert(0, abstract_storage("Unconstrained", true));
}

fn collect_crate_structs(crate_id: &CrateId, context: &HirContext) -> Vec<StructId> {
    context
        .def_map(crate_id)
        .expect("ICE: Missing crate in def_map")
        .modules()
        .iter()
        .flat_map(|(_, module)| {
            module.type_definitions().filter_map(|typ| {
                if let ModuleDefId::TypeId(struct_id) = typ {
                    Some(struct_id)
                } else {
                    None
                }
            })
        })
        .collect()
}

fn collect_traits(context: &HirContext) -> Vec<TraitId> {
    let crates = context.crates();
    crates
        .flat_map(|crate_id| context.def_map(&crate_id).map(|def_map| def_map.modules()))
        .flatten()
        .flat_map(|(_, module)| {
            module.type_definitions().filter_map(|typ| {
                if let ModuleDefId::TraitId(struct_id) = typ {
                    Some(struct_id)
                } else {
                    None
                }
            })
        })
        .collect()
}

/// Substitutes the signature literal that was introduced in the selector method previously with the actual signature.
fn transform_event(
    struct_id: StructId,
    interner: &mut NodeInterner,
) -> Result<(), (AztecMacroError, FileId)> {
    let struct_type = interner.get_struct(struct_id);
    let selector_id = interner
        .lookup_method(&Type::Struct(struct_type.clone(), vec![]), struct_id, "selector", false)
        .ok_or_else(|| {
            let error = AztecMacroError::EventError {
                span: struct_type.borrow().location.span,
                message: "Selector method not found".to_owned(),
            };
            (error, struct_type.borrow().location.file)
        })?;
    let selector_function = interner.function(&selector_id);

    let compute_selector_statement = interner.statement(
        selector_function.block(interner).statements().first().ok_or_else(|| {
            let error = AztecMacroError::EventError {
                span: struct_type.borrow().location.span,
                message: "Compute selector statement not found".to_owned(),
            };
            (error, struct_type.borrow().location.file)
        })?,
    );

    let compute_selector_expression = match compute_selector_statement {
        HirStatement::Expression(expression_id) => match interner.expression(&expression_id) {
            HirExpression::Call(hir_call_expression) => Some(hir_call_expression),
            _ => None,
        },
        _ => None,
    }
    .ok_or_else(|| {
        let error = AztecMacroError::EventError {
            span: struct_type.borrow().location.span,
            message: "Compute selector statement is not a call expression".to_owned(),
        };
        (error, struct_type.borrow().location.file)
    })?;

    let first_arg_id = compute_selector_expression.arguments.first().ok_or_else(|| {
        let error = AztecMacroError::EventError {
            span: struct_type.borrow().location.span,
            message: "Compute selector statement is not a call expression".to_owned(),
        };
        (error, struct_type.borrow().location.file)
    })?;

    match interner.expression(first_arg_id) {
        HirExpression::Literal(HirLiteral::Str(signature))
            if signature == SIGNATURE_PLACEHOLDER =>
        {
            let selector_literal_id = first_arg_id;

            let structure = interner.get_struct(struct_id);
            let signature = event_signature(&structure.borrow());
            interner.update_expression(*selector_literal_id, |expr| {
                *expr = HirExpression::Literal(HirLiteral::Str(signature.clone()));
            });

            // Also update the type! It might have a different length now than the placeholder.
            interner.push_expr_type(
                selector_literal_id,
                Type::String(Box::new(Type::Constant(signature.len() as u64))),
            );
            Ok(())
        }
        _ => Err((
            AztecMacroError::EventError {
                span: struct_type.borrow().location.span,
                message: "Signature placeholder literal does not match".to_owned(),
            },
            struct_type.borrow().location.file,
        )),
    }
}

fn transform_events(
    crate_id: &CrateId,
    context: &mut HirContext,
) -> Result<(), (AztecMacroError, FileId)> {
    for struct_id in collect_crate_structs(crate_id, context) {
        let attributes = context.def_interner.struct_attributes(&struct_id);
        if attributes.iter().any(|attr| matches!(attr, SecondaryAttribute::Event)) {
            transform_event(struct_id, &mut context.def_interner)?;
        }
    }
    Ok(())
}

/// Obtains the serialized length of a type that implements the Serialize trait.
fn get_serialized_length(
    traits: &[TraitId],
    typ: &Type,
    interner: &NodeInterner,
) -> Result<u64, AztecMacroError> {
    let (struct_name, maybe_stored_in_state) = match typ {
        Type::Struct(struct_type, generics) => {
            Ok((struct_type.borrow().name.0.contents.clone(), generics.get(0)))
        }
        _ => Err(AztecMacroError::CouldNotAssignStorageSlots {
            secondary_message: Some("State storage variable must be a struct".to_string()),
        }),
    }?;
    let stored_in_state =
        maybe_stored_in_state.ok_or(AztecMacroError::CouldNotAssignStorageSlots {
            secondary_message: Some("State storage variable must be generic".to_string()),
        })?;

    let is_note = traits.iter().any(|&trait_id| {
        let r#trait = interner.get_trait(trait_id);
        r#trait.name.0.contents == "NoteInterface"
            && !interner.lookup_all_trait_implementations(stored_in_state, trait_id).is_empty()
    });

    // Maps and (private) Notes always occupy a single slot. Someone could store a Note in PublicState for whatever reason though.
    if struct_name == "Map" || (is_note && struct_name != "PublicState") {
        return Ok(1);
    }

    let serialized_trait_impl_kind = traits
        .iter()
        .filter_map(|&trait_id| {
            let r#trait = interner.get_trait(trait_id);
            if r#trait.borrow().name.0.contents == "Serialize"
                && r#trait.borrow().generics.len() == 1
            {
                interner
                    .lookup_all_trait_implementations(stored_in_state, trait_id)
                    .into_iter()
                    .next()
            } else {
                None
            }
        })
        .next()
        .ok_or(AztecMacroError::CouldNotAssignStorageSlots {
            secondary_message: Some("Stored data must implement Serialize trait".to_string()),
        })?;

    let serialized_trait_impl_id = match serialized_trait_impl_kind {
        TraitImplKind::Normal(trait_impl_id) => Ok(trait_impl_id),
        _ => Err(AztecMacroError::CouldNotAssignStorageSlots { secondary_message: None }),
    }?;

    let serialized_trait_impl_shared = interner.get_trait_implementation(*serialized_trait_impl_id);
    let serialized_trait_impl = serialized_trait_impl_shared.borrow();

    match serialized_trait_impl.trait_generics.get(0).unwrap() {
        Type::Constant(value) => Ok(*value),
        _ => Err(AztecMacroError::CouldNotAssignStorageSlots { secondary_message: None }),
    }
}

/// Assigns storage slots to the storage struct fields based on the serialized length of the types. This automatic assignment
/// will only trigger if the assigned storage slot is invalid (0 as generated by generate_storage_implementation)
fn assign_storage_slots(
    crate_id: &CrateId,
    context: &mut HirContext,
) -> Result<(), (AztecMacroError, FileId)> {
    let traits: Vec<_> = collect_traits(context);
    for struct_id in collect_crate_structs(crate_id, context) {
        let interner: &mut NodeInterner = context.def_interner.borrow_mut();
        let r#struct = interner.get_struct(struct_id);
        let file_id = r#struct.borrow().location.file;
        if r#struct.borrow().name.0.contents == "Storage" && r#struct.borrow().id.krate().is_root()
        {
            let init_id = interner
                .lookup_method(
                    &Type::Struct(interner.get_struct(struct_id), vec![]),
                    struct_id,
                    "init",
                    false,
                )
                .ok_or((
                    AztecMacroError::CouldNotAssignStorageSlots {
                        secondary_message: Some(
                            "Storage struct must have an init function".to_string(),
                        ),
                    },
                    file_id,
                ))?;
            let init_function = interner.function(&init_id).block(interner);
            let init_function_statement_id = init_function.statements().first().ok_or((
                AztecMacroError::CouldNotAssignStorageSlots {
                    secondary_message: Some("Init storage statement not found".to_string()),
                },
                file_id,
            ))?;
            let storage_constructor_statement = interner.statement(init_function_statement_id);

            let storage_constructor_expression = match storage_constructor_statement {
                HirStatement::Expression(expression_id) => {
                    match interner.expression(&expression_id) {
                        HirExpression::Constructor(hir_constructor_expression) => {
                            Ok(hir_constructor_expression)
                        }
                        _ => Err((AztecMacroError::CouldNotAssignStorageSlots {
                            secondary_message: Some(
                                "Storage constructor statement must be a constructor expression"
                                    .to_string(),
                            ),
                        }, file_id))
                    }
                }
                _ => Err((
                    AztecMacroError::CouldNotAssignStorageSlots {
                        secondary_message: Some(
                            "Storage constructor statement must be an expression".to_string(),
                        ),
                    },
                    file_id,
                )),
            }?;

            let mut storage_slot: u64 = 1;
            for (index, (_, expr_id)) in storage_constructor_expression.fields.iter().enumerate() {
                let fields = r#struct.borrow().get_fields(&[]);
                let (_, field_type) = fields.get(index).unwrap();
                let new_call_expression = match interner.expression(expr_id) {
                    HirExpression::Call(hir_call_expression) => Ok(hir_call_expression),
                    _ => Err((
                        AztecMacroError::CouldNotAssignStorageSlots {
                            secondary_message: Some(
                                "Storage field initialization expression is not a call expression"
                                    .to_string(),
                            ),
                        },
                        file_id,
                    )),
                }?;

                let slot_arg_expression = interner.expression(&new_call_expression.arguments[1]);

                let current_storage_slot = match slot_arg_expression {
                    HirExpression::Literal(HirLiteral::Integer(slot, _)) => {
                        Ok(slot.borrow().to_u128())
                    }
                    _ => Err((
                        AztecMacroError::CouldNotAssignStorageSlots {
                            secondary_message: Some(
                                "Storage slot argument expression must be a literal integer"
                                    .to_string(),
                            ),
                        },
                        file_id,
                    )),
                }?;

                if current_storage_slot != 0 {
                    continue;
                }

                let type_serialized_len = get_serialized_length(&traits, field_type, interner)
                    .map_err(|err| (err, file_id))?;
                interner.update_expression(new_call_expression.arguments[1], |expr| {
                    *expr = HirExpression::Literal(HirLiteral::Integer(
                        FieldElement::from(u128::from(storage_slot)),
                        false,
                    ));
                });

                storage_slot += type_serialized_len;
            }
        }
    }
    Ok(())
}

const SIGNATURE_PLACEHOLDER: &str = "SIGNATURE_PLACEHOLDER";

/// Generates the impl for an event selector
///
/// Inserts the following code:
/// ```noir
/// impl SomeStruct {
///    fn selector() -> FunctionSelector {
///       aztec::protocol_types::abis::function_selector::FunctionSelector::from_signature("SIGNATURE_PLACEHOLDER")
///    }
/// }
/// ```
///
/// This allows developers to emit events without having to write the signature of the event every time they emit it.
/// The signature cannot be known at this point since types are not resolved yet, so we use a signature placeholder.
/// It'll get resolved after by transforming the HIR.
fn generate_selector_impl(structure: &NoirStruct) -> TypeImpl {
    let struct_type = make_type(UnresolvedTypeData::Named(path(structure.name.clone()), vec![]));

    let selector_path =
        chained_path!("aztec", "protocol_types", "abis", "function_selector", "FunctionSelector");
    let mut from_signature_path = selector_path.clone();
    from_signature_path.segments.push(ident("from_signature"));

    let selector_fun_body = BlockExpression(vec![make_statement(StatementKind::Expression(call(
        variable_path(from_signature_path),
        vec![expression(ExpressionKind::Literal(Literal::Str(SIGNATURE_PLACEHOLDER.to_string())))],
    )))]);

    // Define `FunctionSelector` return type
    let return_type =
        FunctionReturnType::Ty(make_type(UnresolvedTypeData::Named(selector_path, vec![])));

    let mut selector_fn_def = FunctionDefinition::normal(
        &ident("selector"),
        &vec![],
        &[],
        &selector_fun_body,
        &[],
        &return_type,
    );

    selector_fn_def.visibility = FunctionVisibility::Public;

    // Seems to be necessary on contract modules
    selector_fn_def.return_visibility = Visibility::Public;

    TypeImpl {
        object_type: struct_type,
        type_span: structure.span,
        generics: vec![],
        methods: vec![NoirFunction::normal(selector_fn_def)],
    }
}

/// Helper function that returns what the private context would look like in the ast
/// This should make it available to be consumed within aztec private annotated functions.
///
/// The replaced code:
/// ```noir
/// /// Before
/// fn foo(inputs: PrivateContextInputs) {
///    // ...
/// }
///
/// /// After
/// #[aztec(private)]
/// fn foo() {
///   // ...
/// }
fn create_inputs(ty: &str) -> Param {
    let context_ident = ident("inputs");
    let context_pattern = Pattern::Identifier(context_ident);

    let path_snippet = ty.to_case(Case::Snake); // e.g. private_context_inputs
    let type_path = chained_path!("aztec", "context", "inputs", &path_snippet, ty);

    let context_type = make_type(UnresolvedTypeData::Named(type_path, vec![]));
    let visibility = Visibility::Private;

    Param { pattern: context_pattern, typ: context_type, visibility, span: Span::default() }
}

/// Creates the private context object to be accessed within the function, the parameters need to be extracted to be
/// appended into the args hash object.
///
/// The replaced code:
/// ```noir
/// #[aztec(private)]
/// fn foo(structInput: SomeStruct, arrayInput: [u8; 10], fieldInput: Field) -> Field {
///     // Create the hasher object
///     let mut hasher = Hasher::new();
///
///     // struct inputs call serialize on them to add an array of fields
///     hasher.add_multiple(structInput.serialize());
///
///     // Array inputs are iterated over and each element is added to the hasher (as a field)
///     for i in 0..arrayInput.len() {
///         hasher.add(arrayInput[i] as Field);
///     }
///     // Field inputs are added to the hasher
///     hasher.add({ident});
///
///     // Create the context
///     // The inputs (injected by this `create_inputs`) and completed hash object are passed to the context
///     let mut context = PrivateContext::new(inputs, hasher.hash());
/// }
/// ```
fn create_context(ty: &str, params: &[Param]) -> Result<Vec<Statement>, AztecMacroError> {
    let mut injected_expressions: Vec<Statement> = vec![];

    // `let mut hasher = Hasher::new();`
    let let_hasher = mutable_assignment(
        "hasher", // Assigned to
        call(
            variable_path(chained_path!("aztec", "hasher", "Hasher", "new")), // Path
            vec![],                                                           // args
        ),
    );

    // Completes: `let mut hasher = Hasher::new();`
    injected_expressions.push(let_hasher);

    // Iterate over each of the function parameters, adding to them to the hasher
    for Param { pattern, typ, span, .. } in params {
        match pattern {
            Pattern::Identifier(identifier) => {
                // Match the type to determine the padding to do
                let unresolved_type = &typ.typ;
                let expression = match unresolved_type {
                    // `hasher.add_multiple({ident}.serialize())`
                    UnresolvedTypeData::Named(..) => add_struct_to_hasher(identifier),
                    UnresolvedTypeData::Array(_, arr_type) => {
                        add_array_to_hasher(identifier, arr_type)
                    }
                    // `hasher.add({ident})`
                    UnresolvedTypeData::FieldElement => add_field_to_hasher(identifier),
                    // Add the integer to the hasher, casted to a field
                    // `hasher.add({ident} as Field)`
                    UnresolvedTypeData::Integer(..) | UnresolvedTypeData::Bool => {
                        add_cast_to_hasher(identifier)
                    }
                    UnresolvedTypeData::String(..) => {
                        let (var_bytes, id) = str_to_bytes(identifier);
                        injected_expressions.push(var_bytes);
                        add_array_to_hasher(
                            &id,
                            &UnresolvedType {
                                typ: UnresolvedTypeData::Integer(Signedness::Unsigned, 32),
                                span: None,
                            },
                        )
                    }
                    _ => {
                        return Err(AztecMacroError::UnsupportedFunctionArgumentType {
                            typ: unresolved_type.clone(),
                            span: *span,
                        })
                    }
                };
                injected_expressions.push(expression);
            }
            _ => todo!(), // Maybe unreachable?
        }
    }

    // Create the inputs to the context
    let inputs_expression = variable("inputs");
    // `hasher.hash()`
    let hash_call = method_call(
        variable("hasher"), // variable
        "hash",             // method name
        vec![],             // args
    );

    let path_snippet = ty.to_case(Case::Snake); // e.g. private_context

    // let mut context = {ty}::new(inputs, hash);
    let let_context = mutable_assignment(
        "context", // Assigned to
        call(
            variable_path(chained_path!("aztec", "context", &path_snippet, ty, "new")), // Path
            vec![inputs_expression, hash_call],                                         // args
        ),
    );
    injected_expressions.push(let_context);

    // Return all expressions that will be injected by the hasher
    Ok(injected_expressions)
}

/// Creates an mutable avm context
///
/// ```noir
/// /// Before
/// #[aztec(public-vm)]
/// fn foo() -> Field {
///   let mut context = aztec::context::AVMContext::new();
///   let timestamp = context.timestamp();
///   // ...
/// }
///
/// /// After
/// #[aztec(private)]
/// fn foo() -> Field {
///     let mut timestamp = context.timestamp();
///     // ...
/// }
fn create_avm_context() -> Result<Statement, AztecMacroError> {
    let let_context = mutable_assignment(
        "context", // Assigned to
        call(
            variable_path(chained_path!("aztec", "context", "AVMContext", "new")), // Path
            vec![],                                                                // args
        ),
    );

    Ok(let_context)
}

/// Abstract Return Type
///
/// This function intercepts the function's current return type and replaces it with pushes
/// To the kernel
///
/// The replaced code:
/// ```noir
/// /// Before
/// #[aztec(private)]
/// fn foo() -> protocol_types::abis::private_circuit_public_inputs::PrivateCircuitPublicInputs {
///   // ...
///   let my_return_value: Field = 10;
///   context.return_values.push(my_return_value);
/// }
///
/// /// After
/// #[aztec(private)]
/// fn foo() -> Field {
///     // ...
///    let my_return_value: Field = 10;
///    my_return_value
/// }
/// ```
/// Similarly; Structs will be pushed to the context, after serialize() is called on them.
/// Arrays will be iterated over and each element will be pushed to the context.
/// Any primitive type that can be cast will be casted to a field and pushed to the context.
fn abstract_return_values(func: &NoirFunction) -> Option<Statement> {
    let current_return_type = func.return_type().typ;
    let len = func.def.body.len();
    let last_statement = &func.def.body.0[len - 1];

    // TODO: (length, type) => We can limit the size of the array returned to be limited by kernel size
    // Doesn't need done until we have settled on a kernel size
    // TODO: support tuples here and in inputs -> convert into an issue

    // Check if the return type is an expression, if it is, we can handle it
    match last_statement {
        Statement { kind: StatementKind::Expression(expression), .. } => {
            match current_return_type {
                // Call serialize on structs, push the whole array, calling push_array
                UnresolvedTypeData::Named(..) => Some(make_struct_return_type(expression.clone())),
                UnresolvedTypeData::Array(..) => Some(make_array_return_type(expression.clone())),
                // Cast these types to a field before pushing
                UnresolvedTypeData::Bool | UnresolvedTypeData::Integer(..) => {
                    Some(make_castable_return_type(expression.clone()))
                }
                UnresolvedTypeData::FieldElement => Some(make_return_push(expression.clone())),
                _ => None,
            }
        }
        _ => None,
    }
}

/// Abstract storage
///
/// For private functions:
/// ```noir
/// #[aztec(private)]
/// fn lol() {
///     let storage = Storage::init(Context::private(context));
/// }
/// ```
///
/// For public functions:
/// ```noir
/// #[aztec(public)]
/// fn lol() {
///    let storage = Storage::init(Context::public(context));
/// }
/// ```
///
/// For unconstrained functions:
/// ```noir
/// unconstrained fn lol() {
///   let storage = Storage::init(Context::none());
/// }
fn abstract_storage(typ: &str, unconstrained: bool) -> Statement {
    let init_context_call = if unconstrained {
        call(
            variable_path(chained_path!("aztec", "context", "Context", "none")), // Path
            vec![],                                                              // args
        )
    } else {
        call(
            variable_path(chained_path!("aztec", "context", "Context", typ)), // Path
            vec![mutable_reference("context")],                               // args
        )
    };

    assignment(
        "storage", // Assigned to
        call(
            variable_path(chained_path!("Storage", "init")), // Path
            vec![init_context_call],                         // args
        ),
    )
}

/// Context Return Values
///
/// Creates an instance to the context return values
/// ```noir
/// `context.return_values`
/// ```
fn context_return_values() -> Expression {
    member_access("context", "return_values")
}

fn make_statement(kind: StatementKind) -> Statement {
    Statement { span: Span::default(), kind }
}

/// Make return Push
///
/// Translates to:
/// `context.return_values.push({push_value})`
fn make_return_push(push_value: Expression) -> Statement {
    make_statement(StatementKind::Semi(method_call(
        context_return_values(),
        "push",
        vec![push_value],
    )))
}

/// Make Return push array
///
/// Translates to:
/// `context.return_values.extend_from_array({push_value})`
fn make_return_extend_from_array(push_value: Expression) -> Statement {
    make_statement(StatementKind::Semi(method_call(
        context_return_values(),
        "extend_from_array",
        vec![push_value],
    )))
}

/// Make struct return type
///
/// Translates to:
/// ```noir
/// `context.return_values.extend_from_array({push_value}.serialize())`
fn make_struct_return_type(expression: Expression) -> Statement {
    let serialized_call = method_call(
        expression,  // variable
        "serialize", // method name
        vec![],      // args
    );
    make_return_extend_from_array(serialized_call)
}

/// Make array return type
///
/// Translates to:
/// ```noir
/// for i in 0..{ident}.len() {
///    context.return_values.push({ident}[i] as Field)
/// }
/// ```
fn make_array_return_type(expression: Expression) -> Statement {
    let inner_cast_expression =
        cast(index_array_variable(expression.clone(), "i"), UnresolvedTypeData::FieldElement);
    let assignment = make_statement(StatementKind::Semi(method_call(
        context_return_values(), // variable
        "push",                  // method name
        vec![inner_cast_expression],
    )));

    create_loop_over(expression, vec![assignment])
}

/// Castable return type
///
/// Translates to:
/// ```noir
/// context.return_values.push({ident} as Field)
/// ```
fn make_castable_return_type(expression: Expression) -> Statement {
    // Cast these types to a field before pushing
    let cast_expression = cast(expression, UnresolvedTypeData::FieldElement);
    make_return_push(cast_expression)
}

/// Create Return Type
///
/// Public functions return protocol_types::abis::public_circuit_public_inputs::PublicCircuitPublicInputs while
/// private functions return protocol_types::abis::private_circuit_public_inputs::::PrivateCircuitPublicInputs
///
/// This call constructs an ast token referencing the above types
/// The name is set in the function above `transform`, hence the
/// whole token name is passed in
///
/// The replaced code:
/// ```noir
///
/// /// Before
/// fn foo() -> protocol_types::abis::private_circuit_public_inputs::PrivateCircuitPublicInputs {
///    // ...
/// }
///
/// /// After
/// #[aztec(private)]
/// fn foo() {
///  // ...
/// }
fn create_return_type(ty: &str) -> FunctionReturnType {
<<<<<<< HEAD
    let return_path = chained_path!("aztec", "abi", ty);
=======
    let path_snippet = ty.to_case(Case::Snake); // e.g. private_circuit_public_inputs or public_circuit_public_inputs
    let return_path = chained_path!("aztec", "protocol_types", "abis", &path_snippet, ty);
>>>>>>> f76e1257
    return_type(return_path)
}

/// Create Context Finish
///
/// Each aztec function calls `context.finish()` at the end of a function
/// to return values required by the kernel.
///
/// The replaced code:
/// ```noir
/// /// Before
/// fn foo() -> protocol_types::abis::private_circuit_public_inputs::PrivateCircuitPublicInputs {
///   // ...
///  context.finish()
/// }
///
/// /// After
/// #[aztec(private)]
/// fn foo() {
///  // ...
/// }
fn create_context_finish() -> Statement {
    let method_call = method_call(
        variable("context"), // variable
        "finish",            // method name
        vec![],              // args
    );
    make_statement(StatementKind::Expression(method_call))
}

//
//                 Methods to create hasher inputs
//

fn add_struct_to_hasher(identifier: &Ident) -> Statement {
    // If this is a struct, we call serialize and add the array to the hasher
    let serialized_call = method_call(
        variable_path(path(identifier.clone())), // variable
        "serialize",                             // method name
        vec![],                                  // args
    );

    make_statement(StatementKind::Semi(method_call(
        variable("hasher"),    // variable
        "add_multiple",        // method name
        vec![serialized_call], // args
    )))
}

fn str_to_bytes(identifier: &Ident) -> (Statement, Ident) {
    // let identifier_as_bytes = identifier.as_bytes();
    let var = variable_ident(identifier.clone());
    let contents = if let ExpressionKind::Variable(p) = &var.kind {
        p.segments.first().cloned().unwrap_or_else(|| panic!("No segments")).0.contents
    } else {
        panic!("Unexpected identifier type")
    };
    let bytes_name = format!("{}_bytes", contents);
    let var_bytes = assignment(&bytes_name, method_call(var, "as_bytes", vec![]));
    let id = Ident::new(bytes_name, Span::default());

    (var_bytes, id)
}

fn create_loop_over(var: Expression, loop_body: Vec<Statement>) -> Statement {
    // If this is an array of primitive types (integers / fields) we can add them each to the hasher
    // casted to a field
    let span = var.span;

    // `array.len()`
    let end_range_expression = method_call(
        var,    // variable
        "len",  // method name
        vec![], // args
    );

    // What will be looped over
    // - `hasher.add({ident}[i] as Field)`
    let for_loop_block = expression(ExpressionKind::Block(BlockExpression(loop_body)));

    // `for i in 0..{ident}.len()`
    make_statement(StatementKind::For(ForLoopStatement {
        range: ForRange::Range(
            expression(ExpressionKind::Literal(Literal::Integer(
                FieldElement::from(i128::from(0)),
                false,
            ))),
            end_range_expression,
        ),
        identifier: ident("i"),
        block: for_loop_block,
        span,
    }))
}

fn add_array_to_hasher(identifier: &Ident, arr_type: &UnresolvedType) -> Statement {
    // If this is an array of primitive types (integers / fields) we can add them each to the hasher
    // casted to a field

    // Wrap in the semi thing - does that mean ended with semi colon?
    // `hasher.add({ident}[i] as Field)`

    let arr_index = index_array(identifier.clone(), "i");
    let (add_expression, hasher_method_name) = match arr_type.typ {
        UnresolvedTypeData::Named(..) => {
            let hasher_method_name = "add_multiple".to_owned();
            let call = method_call(
                // All serialize on each element
                arr_index,   // variable
                "serialize", // method name
                vec![],      // args
            );
            (call, hasher_method_name)
        }
        _ => {
            let hasher_method_name = "add".to_owned();
            let call = cast(
                arr_index,                        // lhs - `ident[i]`
                UnresolvedTypeData::FieldElement, // cast to - `as Field`
            );
            (call, hasher_method_name)
        }
    };

    let block_statement = make_statement(StatementKind::Semi(method_call(
        variable("hasher"),  // variable
        &hasher_method_name, // method name
        vec![add_expression],
    )));

    create_loop_over(variable_ident(identifier.clone()), vec![block_statement])
}

fn add_field_to_hasher(identifier: &Ident) -> Statement {
    // `hasher.add({ident})`
    let ident = variable_path(path(identifier.clone()));
    make_statement(StatementKind::Semi(method_call(
        variable("hasher"), // variable
        "add",              // method name
        vec![ident],        // args
    )))
}

fn add_cast_to_hasher(identifier: &Ident) -> Statement {
    // `hasher.add({ident} as Field)`
    // `{ident} as Field`
    let cast_operation = cast(
        variable_path(path(identifier.clone())), // lhs
        UnresolvedTypeData::FieldElement,        // rhs
    );

    // `hasher.add({ident} as Field)`
    make_statement(StatementKind::Semi(method_call(
        variable("hasher"),   // variable
        "add",                // method name
        vec![cast_operation], // args
    )))
}

/// Computes the aztec signature for a resolved type.
fn signature_of_type(typ: &Type) -> String {
    match typ {
        Type::Integer(Signedness::Signed, bit_size) => format!("i{}", bit_size),
        Type::Integer(Signedness::Unsigned, bit_size) => format!("u{}", bit_size),
        Type::FieldElement => "Field".to_owned(),
        Type::Bool => "bool".to_owned(),
        Type::Array(len, typ) => {
            if let Type::Constant(len) = **len {
                format!("[{};{len}]", signature_of_type(typ))
            } else {
                unimplemented!("Cannot generate signature for array with length type {:?}", typ)
            }
        }
        Type::Struct(def, args) => {
            let fields = def.borrow().get_fields(args);
            let fields = vecmap(fields, |(_, typ)| signature_of_type(&typ));
            format!("({})", fields.join(","))
        }
        Type::Tuple(types) => {
            let fields = vecmap(types, signature_of_type);
            format!("({})", fields.join(","))
        }
        _ => unimplemented!("Cannot generate signature for type {:?}", typ),
    }
}

/// Computes the signature for a resolved event type.
/// It has the form 'EventName(Field,(Field),[u8;2])'
fn event_signature(event: &StructType) -> String {
    let fields = vecmap(event.get_fields(&[]), |(_, typ)| signature_of_type(&typ));
    format!("{}({})", event.name.0.contents, fields.join(","))
}<|MERGE_RESOLUTION|>--- conflicted
+++ resolved
@@ -1,10 +1,7 @@
 use std::borrow::{Borrow, BorrowMut};
 use std::vec;
 
-<<<<<<< HEAD
-=======
 use convert_case::{Case, Casing};
->>>>>>> f76e1257
 use iter_extended::vecmap;
 use noirc_frontend::macros_api::FieldElement;
 use noirc_frontend::macros_api::{
@@ -1406,12 +1403,8 @@
 ///  // ...
 /// }
 fn create_return_type(ty: &str) -> FunctionReturnType {
-<<<<<<< HEAD
-    let return_path = chained_path!("aztec", "abi", ty);
-=======
     let path_snippet = ty.to_case(Case::Snake); // e.g. private_circuit_public_inputs or public_circuit_public_inputs
     let return_path = chained_path!("aztec", "protocol_types", "abis", &path_snippet, ty);
->>>>>>> f76e1257
     return_type(return_path)
 }
 
