use std::ops::ControlFlow;

use async_lsp::{ErrorCode, LanguageClient, ResponseError};
use nargo::{insert_all_files_for_workspace_into_file_manager, prepare_package};
use noirc_driver::{check_crate, file_manager_with_stdlib};
use noirc_errors::{DiagnosticKind, FileDiagnostic};

use crate::requests::collect_lenses_for_package;
use crate::types::{
    notification, Diagnostic, DiagnosticSeverity, DidChangeConfigurationParams,
    DidChangeTextDocumentParams, DidCloseTextDocumentParams, DidOpenTextDocumentParams,
    DidSaveTextDocumentParams, InitializedParams, NargoPackageTests, PublishDiagnosticsParams,
};

use crate::{
<<<<<<< HEAD
    byte_span_to_range, get_non_stdlib_asset, get_package_tests_in_crate, uri_to_file_path,
    LspState,
=======
    byte_span_to_range, get_package_tests_in_crate, prepare_source,
    resolve_workspace_for_source_path, LspState,
>>>>>>> bc9a44f2
};

pub(super) fn on_initialized(
    _state: &mut LspState,
    _params: InitializedParams,
) -> ControlFlow<Result<(), async_lsp::Error>> {
    ControlFlow::Continue(())
}

pub(super) fn on_did_change_configuration(
    _state: &mut LspState,
    _params: DidChangeConfigurationParams,
) -> ControlFlow<Result<(), async_lsp::Error>> {
    ControlFlow::Continue(())
}

pub(super) fn on_did_open_text_document(
    state: &mut LspState,
    params: DidOpenTextDocumentParams,
) -> ControlFlow<Result<(), async_lsp::Error>> {
    state.input_files.insert(params.text_document.uri.to_string(), params.text_document.text);

    let document_uri = params.text_document.uri;

    match process_noir_document(document_uri, state) {
        Ok(_) => {
            state.open_documents_count += 1;
            ControlFlow::Continue(())
        }
        Err(err) => ControlFlow::Break(Err(err)),
    }
}

pub(super) fn on_did_change_text_document(
    state: &mut LspState,
    params: DidChangeTextDocumentParams,
) -> ControlFlow<Result<(), async_lsp::Error>> {
<<<<<<< HEAD
    let file_path = match uri_to_file_path(&params.text_document.uri) {
        Ok(file_path) => file_path,
        Err(()) => {
=======
    let text = params.content_changes.into_iter().next().unwrap().text;
    state.input_files.insert(params.text_document.uri.to_string(), text.clone());

    let (mut context, crate_id) = prepare_source(text);
    let _ = check_crate(&mut context, crate_id, false, false);

    let workspace = match resolve_workspace_for_source_path(
        params.text_document.uri.to_file_path().unwrap().as_path(),
    ) {
        Ok(workspace) => workspace,
        Err(lsp_error) => {
>>>>>>> bc9a44f2
            return ControlFlow::Break(Err(ResponseError::new(
                ErrorCode::REQUEST_FAILED,
                lsp_error.to_string(),
            )
            .into()))
        }
    };
    let package = match workspace.members.first() {
        Some(package) => package,
        None => {
            return ControlFlow::Break(Err(ResponseError::new(
                ErrorCode::REQUEST_FAILED,
                "Selected workspace has no members",
            )
            .into()))
        }
    };

    let lenses = collect_lenses_for_package(&context, crate_id, &workspace, package, None);

    state.cached_lenses.insert(params.text_document.uri.to_string(), lenses);

    ControlFlow::Continue(())
}

pub(super) fn on_did_close_text_document(
    state: &mut LspState,
    params: DidCloseTextDocumentParams,
) -> ControlFlow<Result<(), async_lsp::Error>> {
    state.input_files.remove(&params.text_document.uri.to_string());
    state.cached_lenses.remove(&params.text_document.uri.to_string());

    state.open_documents_count -= 1;

    if state.open_documents_count == 0 {
        state.cached_definitions.clear();
    }

    ControlFlow::Continue(())
}

pub(super) fn on_did_save_text_document(
    state: &mut LspState,
    params: DidSaveTextDocumentParams,
) -> ControlFlow<Result<(), async_lsp::Error>> {
    let document_uri = params.text_document.uri;

    match process_noir_document(document_uri, state) {
        Ok(_) => ControlFlow::Continue(()),
        Err(err) => ControlFlow::Break(Err(err)),
    }
}

fn process_noir_document(
    document_uri: lsp_types::Url,
    state: &mut LspState,
) -> Result<(), async_lsp::Error> {
    let file_path = document_uri.to_file_path().map_err(|_| {
        ResponseError::new(ErrorCode::REQUEST_FAILED, "URI is not a valid file path")
    })?;

    let workspace = resolve_workspace_for_source_path(&file_path).map_err(|lsp_error| {
        ResponseError::new(ErrorCode::REQUEST_FAILED, lsp_error.to_string())
    })?;

    let mut workspace_file_manager = file_manager_with_stdlib(&workspace.root_dir);
    insert_all_files_for_workspace_into_file_manager(&workspace, &mut workspace_file_manager);

    let diagnostics: Vec<_> = workspace
        .into_iter()
        .flat_map(|package| -> Vec<Diagnostic> {
            let (mut context, crate_id) = prepare_package(&workspace_file_manager, package);

            let file_diagnostics = match check_crate(&mut context, crate_id, false, false) {
                Ok(((), warnings)) => warnings,
                Err(errors_and_warnings) => errors_and_warnings,
            };

            let package_root_dir: String = package.root_dir.as_os_str().to_string_lossy().into();

            // We don't add test headings for a package if it contains no `#[test]` functions
            if let Some(tests) = get_package_tests_in_crate(&context, &crate_id, &package.name) {
                let _ = state.client.notify::<notification::NargoUpdateTests>(NargoPackageTests {
                    package: package.name.to_string(),
                    tests,
                });
            }

            let collected_lenses = crate::requests::collect_lenses_for_package(
                &context,
                crate_id,
                &workspace,
                package,
                Some(&file_path),
            );
            state.cached_lenses.insert(document_uri.to_string(), collected_lenses);

            state.cached_definitions.insert(package_root_dir, context.def_interner);

            let fm = &context.file_manager;
            let files = fm.as_file_map();

            file_diagnostics
                .into_iter()
                .filter_map(|FileDiagnostic { file_id, diagnostic, call_stack: _ }| {
                    // Ignore diagnostics for any file that wasn't the file we saved
                    // TODO: In the future, we could create "related" diagnostics for these files
                    if fm.path(file_id) != file_path {
                        return None;
                    }

                    // TODO: Should this be the first item in secondaries? Should we bail when we find a range?
                    let range = diagnostic
                        .secondaries
                        .into_iter()
                        .filter_map(|sec| byte_span_to_range(files, file_id, sec.span.into()))
                        .last()
                        .unwrap_or_default();

                    let severity = match diagnostic.kind {
                        DiagnosticKind::Error => DiagnosticSeverity::ERROR,
                        DiagnosticKind::Warning => DiagnosticSeverity::WARNING,
                    };
                    Some(Diagnostic {
                        range,
                        severity: Some(severity),
                        message: diagnostic.message,
                        ..Default::default()
                    })
                })
                .collect()
        })
        .collect();
    let _ = state.client.publish_diagnostics(PublishDiagnosticsParams {
        uri: document_uri,
        version: None,
        diagnostics,
    });

    Ok(())
}

pub(super) fn on_exit(
    _state: &mut LspState,
    _params: (),
) -> ControlFlow<Result<(), async_lsp::Error>> {
    ControlFlow::Continue(())
}<|MERGE_RESOLUTION|>--- conflicted
+++ resolved
@@ -13,13 +13,8 @@
 };
 
 use crate::{
-<<<<<<< HEAD
-    byte_span_to_range, get_non_stdlib_asset, get_package_tests_in_crate, uri_to_file_path,
-    LspState,
-=======
     byte_span_to_range, get_package_tests_in_crate, prepare_source,
     resolve_workspace_for_source_path, LspState,
->>>>>>> bc9a44f2
 };
 
 pub(super) fn on_initialized(
@@ -57,11 +52,6 @@
     state: &mut LspState,
     params: DidChangeTextDocumentParams,
 ) -> ControlFlow<Result<(), async_lsp::Error>> {
-<<<<<<< HEAD
-    let file_path = match uri_to_file_path(&params.text_document.uri) {
-        Ok(file_path) => file_path,
-        Err(()) => {
-=======
     let text = params.content_changes.into_iter().next().unwrap().text;
     state.input_files.insert(params.text_document.uri.to_string(), text.clone());
 
@@ -69,14 +59,13 @@
     let _ = check_crate(&mut context, crate_id, false, false);
 
     let workspace = match resolve_workspace_for_source_path(
-        params.text_document.uri.to_file_path().unwrap().as_path(),
+        &params.text_document.uri.to_file_path().unwrap(),
     ) {
         Ok(workspace) => workspace,
         Err(lsp_error) => {
->>>>>>> bc9a44f2
             return ControlFlow::Break(Err(ResponseError::new(
                 ErrorCode::REQUEST_FAILED,
-                lsp_error.to_string(),
+                lsp_error,
             )
             .into()))
         }
