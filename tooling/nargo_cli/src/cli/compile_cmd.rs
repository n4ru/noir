use std::path::Path;

use acvm::acir::circuit::Opcode;
use acvm::Language;
use fm::FileManager;
use iter_extended::vecmap;
use nargo::artifacts::contract::PreprocessedContract;
use nargo::artifacts::contract::PreprocessedContractFunction;
use nargo::artifacts::debug::DebugArtifact;
use nargo::artifacts::program::PreprocessedProgram;
use nargo::package::Package;
use nargo::package::PackageType;
use nargo::prepare_package;
use nargo_toml::{get_package_manifest, resolve_workspace_from_toml, PackageSelection};
use noirc_driver::{CompilationResult, CompileOptions, CompiledContract, CompiledProgram};
use noirc_frontend::graph::CrateName;

use clap::Args;

use crate::backends::Backend;
use crate::errors::{CliError, CompileError};

use super::fs::program::{
    save_contract_to_file, save_debug_artifact_to_file, save_program_to_file,
};
use super::NargoConfig;
use rayon::prelude::*;

// TODO(#1388): pull this from backend.
const BACKEND_IDENTIFIER: &str = "acvm-backend-barretenberg";

/// Compile the program and its secret execution trace into ACIR format
#[derive(Debug, Clone, Args)]
pub(crate) struct CompileCommand {
    /// Include Proving and Verification keys in the build artifacts.
    #[arg(long)]
    include_keys: bool,

    /// Output debug files
    #[arg(long, hide = true)]
    output_debug: bool,

    /// The name of the package to compile
    #[clap(long, conflicts_with = "workspace")]
    package: Option<CrateName>,

    /// Compile all packages in the workspace
    #[clap(long, conflicts_with = "package")]
    workspace: bool,

    #[clap(flatten)]
    compile_options: CompileOptions,
}

pub(crate) fn run(
    backend: &Backend,
    args: CompileCommand,
    config: NargoConfig,
) -> Result<(), CliError> {
    let toml_path = get_package_manifest(&config.program_dir)?;
    let default_selection =
        if args.workspace { PackageSelection::All } else { PackageSelection::DefaultOrAll };
    let selection = args.package.map_or(default_selection, PackageSelection::Selected);
    let workspace = resolve_workspace_from_toml(&toml_path, selection)?;
    let circuit_dir = workspace.target_directory_path();

<<<<<<< HEAD
    let (np_language, is_opcode_supported) = backend.get_backend_info()?;
    for package in &workspace {
        match package.package_type {
            PackageType::Binary => {
                let (file_manager, program) = compile_package(
                    package,
                    &args.compile_options,
                    np_language,
                    &is_opcode_supported,
                )?;
                save_program(&file_manager, program, package, &circuit_dir, args.output_debug);
            }
            PackageType::Contract => {
                // If `contract` package type, we're compiling every function in a 'contract' rather than just 'main'.
                let (file_manager, contracts) = compile_contracts(
                    package,
                    &args.compile_options,
                    np_language,
                    &is_opcode_supported,
                )?;
                save_contracts(&file_manager, contracts, package, &circuit_dir, args.output_debug);
            }
            PackageType::Library => (),
        }
=======
    let (binary_packages, contract_packages): (Vec<_>, Vec<_>) = workspace
        .into_iter()
        .filter(|package| !package.is_library())
        .cloned()
        .partition(|package| package.is_binary());

    let (compiled_programs, compiled_contracts) =
        compile_workspace(backend, &binary_packages, &contract_packages, &args.compile_options)?;

    // Save build artifacts to disk.
    for (package, program) in binary_packages.into_iter().zip(compiled_programs) {
        save_program(program, &package, &circuit_dir, args.output_debug);
    }
    for (package, contract) in contract_packages.into_iter().zip(compiled_contracts) {
        save_contract(contract, &package, &circuit_dir, args.output_debug);
>>>>>>> 8e93a5f4
    }

    Ok(())
}

pub(super) fn compile_workspace(
    backend: &Backend,
    binary_packages: &[Package],
    contract_packages: &[Package],
    compile_options: &CompileOptions,
) -> Result<(Vec<CompiledProgram>, Vec<CompiledContract>), CliError> {
    let (np_language, is_opcode_supported) = backend.get_backend_info()?;

    // Compile all of the packages in parallel.
    let program_results: Vec<(FileManager, CompilationResult<CompiledProgram>)> = binary_packages
        .par_iter()
        .map(|package| compile_program(package, compile_options, np_language, &is_opcode_supported))
        .collect();
    let contract_results: Vec<(FileManager, CompilationResult<CompiledContract>)> =
        contract_packages
            .par_iter()
            .map(|package| {
                compile_contract(package, compile_options, np_language, &is_opcode_supported)
            })
            .collect();

    // Report any warnings/errors which were encountered during compilation.
    let compiled_programs: Vec<CompiledProgram> = program_results
        .into_iter()
        .map(|(file_manager, compilation_result)| {
            report_errors(compilation_result, &file_manager, compile_options.deny_warnings)
        })
        .collect::<Result<_, _>>()?;
    let compiled_contracts: Vec<CompiledContract> = contract_results
        .into_iter()
        .map(|(file_manager, compilation_result)| {
            report_errors(compilation_result, &file_manager, compile_options.deny_warnings)
        })
        .collect::<Result<_, _>>()?;

    Ok((compiled_programs, compiled_contracts))
}

pub(crate) fn compile_bin_package(
    package: &Package,
    compile_options: &CompileOptions,
    np_language: Language,
    is_opcode_supported: &impl Fn(&Opcode) -> bool,
) -> Result<CompiledProgram, CliError> {
    if package.is_library() {
        return Err(CompileError::LibraryCrate(package.name.clone()).into());
    }

    let (file_manager, compilation_result) =
        compile_program(package, compile_options, np_language, &is_opcode_supported);

    let program = report_errors(compilation_result, &file_manager, compile_options.deny_warnings)?;

    Ok(program)
}

fn compile_program(
    package: &Package,
    compile_options: &CompileOptions,
    np_language: Language,
    is_opcode_supported: &impl Fn(&Opcode) -> bool,
) -> (FileManager, CompilationResult<CompiledProgram>) {
    let (mut context, crate_id) = prepare_package(package);

    let (program, warnings) =
        match noirc_driver::compile_main(&mut context, crate_id, compile_options) {
            Ok(program_and_warnings) => program_and_warnings,
            Err(errors) => {
                return (context.file_manager, Err(errors));
            }
        };

    // Apply backend specific optimizations.
    let optimized_program =
        nargo::ops::optimize_program(program, np_language, &is_opcode_supported)
            .expect("Backend does not support an opcode that is in the IR");

    (context.file_manager, Ok((optimized_program, warnings)))
}

fn compile_contract(
    package: &Package,
    compile_options: &CompileOptions,
    np_language: Language,
    is_opcode_supported: &impl Fn(&Opcode) -> bool,
) -> (FileManager, CompilationResult<CompiledContract>) {
    let (mut context, crate_id) = prepare_package(package);
    let (contract, warnings) =
        match noirc_driver::compile_contract(&mut context, crate_id, compile_options) {
            Ok(contracts_and_warnings) => contracts_and_warnings,
            Err(errors) => {
                return (context.file_manager, Err(errors));
            }
        };

    let optimized_contract =
        nargo::ops::optimize_contract(contract, np_language, &is_opcode_supported)
            .expect("Backend does not support an opcode that is in the IR");

    (context.file_manager, Ok((optimized_contract, warnings)))
}

fn save_program(
    program: CompiledProgram,
    package: &Package,
    circuit_dir: &Path,
    output_debug: bool,
) {
    let preprocessed_program = PreprocessedProgram {
        backend: String::from(BACKEND_IDENTIFIER),
        abi: program.abi,
        bytecode: program.circuit,
    };

    save_program_to_file(&preprocessed_program, &package.name, circuit_dir);

    if output_debug {
        let debug_artifact =
            DebugArtifact { debug_symbols: vec![program.debug], file_map: program.file_map };
        let circuit_name: String = (&package.name).into();
        save_debug_artifact_to_file(&debug_artifact, &circuit_name, circuit_dir);
    }
}

fn save_contract(
    contract: CompiledContract,
    package: &Package,
    circuit_dir: &Path,
    output_debug: bool,
) {
    // TODO(#1389): I wonder if it is incorrect for nargo-core to know anything about contracts.
    // As can be seen here, It seems like a leaky abstraction where ContractFunctions (essentially CompiledPrograms)
    // are compiled via nargo-core and then the PreprocessedContract is constructed here.
    // This is due to EACH function needing it's own CRS, PKey, and VKey from the backend.
    let debug_artifact = DebugArtifact {
        debug_symbols: contract.functions.iter().map(|function| function.debug.clone()).collect(),
        file_map: contract.file_map,
    };

    let preprocessed_functions = vecmap(contract.functions, |func| PreprocessedContractFunction {
        name: func.name,
        function_type: func.function_type,
        is_internal: func.is_internal,
        abi: func.abi,
        bytecode: func.bytecode,
    });

    let preprocessed_contract = PreprocessedContract {
        name: contract.name,
        backend: String::from(BACKEND_IDENTIFIER),
        functions: preprocessed_functions,
    };

    save_contract_to_file(
        &preprocessed_contract,
        &format!("{}-{}", package.name, preprocessed_contract.name),
        circuit_dir,
    );

    if output_debug {
        save_debug_artifact_to_file(
            &debug_artifact,
            &format!("{}-{}", package.name, preprocessed_contract.name),
            circuit_dir,
        );
    }
}

/// Helper function for reporting any errors in a `CompilationResult<T>`
/// structure that is commonly used as a return result in this file.
pub(crate) fn report_errors<T>(
    result: CompilationResult<T>,
    file_manager: &FileManager,
    deny_warnings: bool,
) -> Result<T, CompileError> {
    let (t, warnings) = result.map_err(|errors| {
        noirc_errors::reporter::report_all(file_manager.as_file_map(), &errors, deny_warnings)
    })?;

    noirc_errors::reporter::report_all(file_manager.as_file_map(), &warnings, deny_warnings);
    Ok(t)
}<|MERGE_RESOLUTION|>--- conflicted
+++ resolved
@@ -9,7 +9,6 @@
 use nargo::artifacts::debug::DebugArtifact;
 use nargo::artifacts::program::PreprocessedProgram;
 use nargo::package::Package;
-use nargo::package::PackageType;
 use nargo::prepare_package;
 use nargo_toml::{get_package_manifest, resolve_workspace_from_toml, PackageSelection};
 use noirc_driver::{CompilationResult, CompileOptions, CompiledContract, CompiledProgram};
@@ -64,32 +63,6 @@
     let workspace = resolve_workspace_from_toml(&toml_path, selection)?;
     let circuit_dir = workspace.target_directory_path();
 
-<<<<<<< HEAD
-    let (np_language, is_opcode_supported) = backend.get_backend_info()?;
-    for package in &workspace {
-        match package.package_type {
-            PackageType::Binary => {
-                let (file_manager, program) = compile_package(
-                    package,
-                    &args.compile_options,
-                    np_language,
-                    &is_opcode_supported,
-                )?;
-                save_program(&file_manager, program, package, &circuit_dir, args.output_debug);
-            }
-            PackageType::Contract => {
-                // If `contract` package type, we're compiling every function in a 'contract' rather than just 'main'.
-                let (file_manager, contracts) = compile_contracts(
-                    package,
-                    &args.compile_options,
-                    np_language,
-                    &is_opcode_supported,
-                )?;
-                save_contracts(&file_manager, contracts, package, &circuit_dir, args.output_debug);
-            }
-            PackageType::Library => (),
-        }
-=======
     let (binary_packages, contract_packages): (Vec<_>, Vec<_>) = workspace
         .into_iter()
         .filter(|package| !package.is_library())
@@ -105,7 +78,6 @@
     }
     for (package, contract) in contract_packages.into_iter().zip(compiled_contracts) {
         save_contract(contract, &package, &circuit_dir, args.output_debug);
->>>>>>> 8e93a5f4
     }
 
     Ok(())
