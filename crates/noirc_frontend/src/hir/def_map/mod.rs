use crate::graph::CrateId;
use crate::hir::def_collector::dc_crate::DefCollector;
use crate::hir::Context;
use crate::node_interner::FuncId;
use crate::parser::{parse_program, ParsedModule};
use arena::{Arena, Index};
use fm::{FileId, FileManager};
use noirc_errors::CollectedErrors;
use std::collections::HashMap;

mod module_def;
pub use module_def::*;
mod item_scope;
pub use item_scope::*;
mod module_data;
pub use module_data::*;
mod namespace;
pub use namespace::*;
// XXX: Ultimately, we want to constrain an index to be of a certain type just like in RA
/// Lets first check if this is offered by any external crate
/// XXX: RA has made this a crate on crates.io
#[derive(Debug, PartialEq, Eq, Copy, Clone, Hash)]
pub struct LocalModuleId(pub Index);

impl LocalModuleId {
    pub fn dummy_id() -> LocalModuleId {
        LocalModuleId(Index::from_raw_parts(std::usize::MAX, std::u64::MAX))
    }
}

#[derive(Debug, Copy, Clone, PartialEq, Eq, Hash)]
pub struct ModuleId {
    pub krate: CrateId,
    pub local_id: LocalModuleId,
}

#[derive(Debug)]
pub struct CrateDefMap {
    pub(crate) root: LocalModuleId,

    pub(crate) modules: Arena<ModuleData>,

    pub(crate) krate: CrateId,

    pub(crate) extern_prelude: HashMap<String, ModuleId>,
}

impl CrateDefMap {
    /// Collect all definitions in the crate
    pub fn collect_defs(
        crate_id: CrateId,
        context: &mut Context,
        errors: &mut Vec<CollectedErrors>,
    ) {
        // Check if this Crate has already been compiled
        // XXX: There is probably a better alternative for this.
        // Without this check, the compiler will panic as it does not
        // expect the same crate to be processed twice. It would not
        // make the implementation wrong, if the same crate was processed twice, it just makes it slow.
        if context.def_map(crate_id).is_some() {
            return;
        }

        // First parse the root file.
        let root_file_id = context.crate_graph[crate_id].root_file_id;
        let ast = parse_file(&mut context.file_manager, root_file_id, errors);

        // Allocate a default Module for the root, giving it a ModuleId
        let mut modules: Arena<ModuleData> = Arena::default();
        let root = modules.insert(ModuleData::default());

        // Set the origin of the root module
        modules[root].origin = ModuleOrigin::CrateRoot(root_file_id);

        let def_map = CrateDefMap {
            root: LocalModuleId(root),
            modules,
            krate: crate_id,
            extern_prelude: HashMap::new(),
        };

        // Now we want to populate the CrateDefMap using the DefCollector
        DefCollector::collect(def_map, context, ast, root_file_id, errors);
    }

    pub fn root(&self) -> LocalModuleId {
        self.root
    }
    pub fn modules(&self) -> &Arena<ModuleData> {
        &self.modules
    }
    pub fn krate(&self) -> CrateId {
        self.krate
    }

    /// Find the main function for this crate
    pub fn main_function(&self) -> Option<FuncId> {
        const MAIN_FUNCTION: &str = "main";

        let root_module = &self.modules()[self.root.0];

        // This function accepts an Ident, so we attach a dummy span to
        // "main". Equality is implemented only on the contents.
        root_module.scope.find_func_with_name(&MAIN_FUNCTION.into())
    }

    pub fn root_file_id(&self) -> FileId {
        let root_module = &self.modules()[self.root.0];
        root_module.origin.into()
    }
}

/// Given a FileId, fetch the File, from the FileManager and parse it's content
pub fn parse_file(
    fm: &mut FileManager,
    file_id: FileId,
    all_errors: &mut Vec<CollectedErrors>,
) -> ParsedModule {
    let file = fm.fetch_file(file_id);
    let (program, errors) = parse_program(file.get_source());
<<<<<<< HEAD
    if !errors.is_empty() {
        let errors = vecmap(errors, |err| err.to_diagnostic());
        all_errors.push(CollectedErrors { file_id, errors });
=======
    let errors = if errors.is_empty() {
        vec![]
    } else {
        vec![CollectedErrors { file_id, errors }]
>>>>>>> d7cdd4a9
    };
    program
}

impl std::ops::Index<LocalModuleId> for CrateDefMap {
    type Output = ModuleData;
    fn index(&self, local_module_id: LocalModuleId) -> &ModuleData {
        &self.modules[local_module_id.0]
    }
}
impl std::ops::IndexMut<LocalModuleId> for CrateDefMap {
    fn index_mut(&mut self, local_module_id: LocalModuleId) -> &mut ModuleData {
        &mut self.modules[local_module_id.0]
    }
}<|MERGE_RESOLUTION|>--- conflicted
+++ resolved
@@ -118,16 +118,8 @@
 ) -> ParsedModule {
     let file = fm.fetch_file(file_id);
     let (program, errors) = parse_program(file.get_source());
-<<<<<<< HEAD
     if !errors.is_empty() {
-        let errors = vecmap(errors, |err| err.to_diagnostic());
         all_errors.push(CollectedErrors { file_id, errors });
-=======
-    let errors = if errors.is_empty() {
-        vec![]
-    } else {
-        vec![CollectedErrors { file_id, errors }]
->>>>>>> d7cdd4a9
     };
     program
 }
