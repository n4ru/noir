--- conflicted
+++ resolved
@@ -17,13 +17,8 @@
 pub(crate) fn type_check_expression(
     interner: &mut NodeInterner,
     expr_id: &ExprId,
-<<<<<<< HEAD
-) -> Result<(), TypeCheckError> {
-    match interner.expression(expr_id) {
-=======
 ) -> Result<Type, TypeCheckError> {
     let typ = match interner.expression(expr_id) {
->>>>>>> 6c5ad203
         HirExpression::Ident(ident_id) => {
             // If an Ident is used in an expression, it cannot be a declaration statement
             let ident_def_id = interner.ident_def(&ident_id).expect("ice: all identifiers should have been resolved. This should have been caught in the resolver");
@@ -107,14 +102,8 @@
             let lhs_type = type_check_expression(interner, &infix_expr.lhs)?;
             let rhs_type = type_check_expression(interner, &infix_expr.rhs)?;
 
-<<<<<<< HEAD
             match infix_operand_type_rules(&lhs_type, &infix_expr.operator, &rhs_type) {
-                Ok(typ) => interner.push_expr_type(expr_id, typ),
-=======
-            let result_type = infix_operand_type_rules(&lhs_type, &infix_expr.operator, &rhs_type);
-            match result_type {
                 Ok(typ) => typ,
->>>>>>> 6c5ad203
                 Err(string) => {
                     let lhs_span = interner.expr_span(&infix_expr.lhs);
                     let rhs_span = interner.expr_span(&infix_expr.rhs);
@@ -248,90 +237,11 @@
             // type_of(prefix_expr) == type_of(rhs_expression)
             todo!("prefix expressions have not been implemented yet")
         }
-        HirExpression::If(if_expr) => {
-            let cond_type = type_check_expression(interner, &if_expr.condition)?;
-            let then_type = type_check_expression(interner, &if_expr.consequence)?;
-
-            if cond_type != Type::Bool {
-                return Err(TypeCheckError::TypeMismatch {
-                    expected_typ: Type::Bool.to_string(),
-                    expr_typ: cond_type.to_string(),
-                    expr_span: interner.expr_span(&if_expr.condition),
-                });
-            }
-
-            match if_expr.alternative {
-                None => Type::Unit,
-                Some(alternative) => {
-                    let else_type = type_check_expression(interner, &alternative)?;
-
-                    if then_type != else_type {
-                        let mut err = TypeCheckError::TypeMismatch {
-                            expected_typ: then_type.to_string(),
-                            expr_typ: else_type.to_string(),
-                            expr_span: interner.expr_span(expr_id),
-                        };
-
-                        if then_type == Type::Unit {
-                            err = err
-                                .add_context(
-                                    "Are you missing a semicolon at the end of your 'else' branch?",
-                                )
-                                .unwrap();
-                        } else if else_type == Type::Unit {
-                            err = err
-                                .add_context(
-                                    "Are you missing a semicolon at the end of the first block of this 'if'?",
-                                )
-                                .unwrap();
-                        } else {
-                            err = err
-                                .add_context("Expected the types of both if branches to be equal")
-                                .unwrap();
-                        }
-
-                        return Err(err);
-                    }
-
-                    then_type
-                }
-            }
-        }
-<<<<<<< HEAD
-        HirExpression::If(_) => todo!("If statements have not been implemented yet!"),
+        HirExpression::If(if_expr) => check_if_expr(&if_expr, expr_id, interner)?,
         HirExpression::Constructor(constructor) => {
-            let typ = &constructor.r#type;
-            interner.push_expr_type(expr_id, Type::Struct(typ.clone()));
-
-            // Sanity check, this should be caught during name resolution anyway
-            assert_eq!(constructor.fields.len(), typ.fields.len());
-
-            // Sort argument types by name so we can zip with the struct type in the same ordering.
-            // Note that we use a Vec to store the original arguments (rather than a BTreeMap) to
-            // preserve the evaluation order of the source code.
-            let mut args = constructor.fields.clone();
-            args.sort_by_key(|arg| interner.ident(&arg.0));
-
-            for ((param_name, param_type), (arg_id, arg)) in typ.fields.iter().zip(args) {
-                // Sanity check to ensure we're matching against the same field
-                assert_eq!(param_name, &interner.ident(&arg_id));
-
-                type_check_expression(interner, &arg)?;
-                let arg_type = interner.id_type(arg);
-
-                if !param_type.is_super_type_of(&arg_type) {
-                    let span = interner.expr_span(expr_id);
-                    return Err(TypeCheckError::TypeMismatch {
-                        expected_typ: param_type.to_string(),
-                        expr_typ: arg_type.to_string(),
-                        expr_span: span,
-                    });
-                }
-            }
-        }
-        HirExpression::MemberAccess(access) => check_member_access(access, expr_id, interner)?,
-=======
->>>>>>> 6c5ad203
+            check_constructor(&constructor, expr_id, interner)?
+        }
+        HirExpression::MemberAccess(access) => check_member_access(access, interner)?,
     };
 
     interner.push_expr_type(expr_id, typ.clone());
@@ -351,8 +261,7 @@
 
     use {FieldElementType::*, Type::*};
     match (lhs_type, other)  {
-<<<<<<< HEAD
-        (Type::Integer(lhs_field_type,sign_x, bit_width_x), Type::Integer(rhs_field_type,sign_y, bit_width_y)) => {
+        (Integer(lhs_field_type, sign_x, bit_width_x), Integer(rhs_field_type, sign_y, bit_width_y)) => {
             let field_type = field_type_rules(lhs_field_type, rhs_field_type);
             if sign_x != sign_y {
                 return Err(format!("Integers must have the same signedness LHS is {:?}, RHS is {:?} ", sign_x, sign_y))
@@ -360,71 +269,6 @@
             if bit_width_x != bit_width_y {
                 return Err(format!("Integers must have the same bit width LHS is {}, RHS is {} ", bit_width_x, bit_width_y))
             }
-            Ok(Type::Integer(field_type,*sign_x, *bit_width_x))
-        }
-        (Type::Integer(_,_, _), Type::FieldElement(FieldElementType::Private)) | ( Type::FieldElement(FieldElementType::Private), Type::Integer(_,_, _) ) => {
-            Err("Cannot use an integer and a witness in a binary operation, try converting the witness into an integer".to_string())
-        }
-        (Type::Integer(_,_, _), Type::FieldElement(FieldElementType::Public)) | ( Type::FieldElement(FieldElementType::Public), Type::Integer(_,_, _) ) => {
-            Err("Cannot use an integer and a public variable in a binary operation, try converting the public into an integer".to_string())
-        }
-        (Type::Integer(int_field_type,sign_x, bit_width_x), Type::FieldElement(FieldElementType::Constant))| (Type::FieldElement(FieldElementType::Constant),Type::Integer(int_field_type,sign_x, bit_width_x)) => {
-            let field_type = field_type_rules(int_field_type, &FieldElementType::Constant);
-            Ok(Type::Integer(field_type,*sign_x, *bit_width_x))
-        }
-        (Type::Integer(_,_, _), typ) | (typ,Type::Integer(_,_, _)) => {
-            Err(format!("Integer cannot be used with type {}", typ))
-        }
-        // Currently, arrays and structs are not supported in binary operations
-        (Type::Array(_,_,_), _) | (_,Type::Array(_,_, _)) => Err("Arrays cannot be used in an infix operation".to_string()),
-        // Currently, arrays are not supported in binary operations
-        (Type::Struct(_), _) | (_, Type::Struct(_)) => Err("Structs cannot be used in an infix operation".to_string()),
-        //
-        // An error type on either side will always return an error
-        (Type::Error, _) | (_,Type::Error) => Ok(Type::Error),
-        (Type::Unspecified, _) | (_,Type::Unspecified) => Ok(Type::Unspecified),
-        (Type::Unknown, _) | (_,Type::Unknown) => Ok(Type::Unknown),
-        (Type::Unit, _) | (_,Type::Unit) => Ok(Type::Unit),
-        //
-        // If no side contains an integer. Then we check if either side contains a witness
-        // If either side contains a witness, then the final result will be a witness
-        (Type::FieldElement(FieldElementType::Private), _) | (_,Type::FieldElement(FieldElementType::Private)) => Ok(Type::FieldElement(FieldElementType::Private)),
-        // Public types are added as witnesses under the hood
-        (Type::FieldElement(FieldElementType::Public), _) | (_,Type::FieldElement(FieldElementType::Public)) => Ok(Type::FieldElement(FieldElementType::Private)),
-        (Type::Bool, _) | (_,Type::Bool) => Ok(Type::Bool),
-        //
-        (Type::FieldElement(FieldElementType::Constant), Type::FieldElement(FieldElementType::Constant))  => Ok(Type::FieldElement(FieldElementType::Constant)),
-    }
-}
-
-pub fn check_member_access(
-    access: expr::HirMemberAccess,
-    expr_id: &ExprId,
-    interner: &mut NodeInterner,
-) -> Result<(), TypeCheckError> {
-    type_check_expression(interner, &access.lhs)?;
-    let lhs_type = interner.id_type(&access.lhs);
-
-    if let Type::Struct(s) = &lhs_type {
-        if let Some(field) = s.fields.iter().find(|(name, _)| name == &access.rhs) {
-            interner.push_expr_type(expr_id, field.1.clone());
-            return Ok(());
-        }
-    }
-
-    Err(TypeCheckError::Unstructured {
-        msg: format!("Type {} has no member named {}", lhs_type, access.rhs),
-        span: interner.expr_span(&access.lhs),
-    })
-=======
-        (Integer(lhs_field_type,sign_x, bit_width_x), Integer(rhs_field_type,sign_y, bit_width_y)) => {
-            let field_type = field_type_rules(lhs_field_type, rhs_field_type);
-            if sign_x != sign_y {
-                return Err(format!("Integers must have the same signedness LHS is {:?}, RHS is {:?} ", sign_x, sign_y))
-            }
-            if bit_width_x != bit_width_y {
-                return Err(format!("Integers must have the same bit width LHS is {}, RHS is {} ", bit_width_x, bit_width_y))
-            }
             Ok(Integer(field_type, *sign_x, *bit_width_x))
         }
         (Integer(_,_, _), FieldElement(Private)) | ( FieldElement(Private), Integer(_,_, _) ) => {
@@ -440,9 +284,10 @@
         (Integer(_,_, _), typ) | (typ,Integer(_,_, _)) => {
             Err(format!("Integer cannot be used with type {}", typ))
         }
-        // Currently, arrays are not supported in binary operations
-        (Array(_,_,_), _) | (_,Array(_,_, _)) => Err("Arrays cannot be used in an infix operation".to_string()),
-        //
+        // Currently, arrays and structs are not supported in binary operations
+        (Array(_,_,_), _) | (_, Array(_,_,_)) => Err("Arrays cannot be used in an infix operation".to_string()),
+        (Struct(_), _) | (_, Struct(_)) => Err("Structs cannot be used in an infix operation".to_string()),
+
         // An error type on either side will always return an error
         (Error, _) | (_,Error) => Ok(Error),
         (Unspecified, _) | (_,Unspecified) => Ok(Unspecified),
@@ -458,7 +303,114 @@
         //
         (FieldElement(Constant), FieldElement(Constant))  => Ok(FieldElement(Constant)),
     }
->>>>>>> 6c5ad203
+}
+
+fn check_if_expr(
+    if_expr: &expr::HirIfExpression,
+    expr_id: &ExprId,
+    interner: &mut NodeInterner,
+) -> Result<Type, TypeCheckError> {
+    let cond_type = type_check_expression(interner, &if_expr.condition)?;
+    let then_type = type_check_expression(interner, &if_expr.consequence)?;
+
+    if cond_type != Type::Bool {
+        return Err(TypeCheckError::TypeMismatch {
+            expected_typ: Type::Bool.to_string(),
+            expr_typ: cond_type.to_string(),
+            expr_span: interner.expr_span(&if_expr.condition),
+        });
+    }
+
+    match if_expr.alternative {
+        None => Ok(Type::Unit),
+        Some(alternative) => {
+            let else_type = type_check_expression(interner, &alternative)?;
+
+            if then_type != else_type {
+                let mut err = TypeCheckError::TypeMismatch {
+                    expected_typ: then_type.to_string(),
+                    expr_typ: else_type.to_string(),
+                    expr_span: interner.expr_span(expr_id),
+                };
+
+                if then_type == Type::Unit {
+                    err = err
+                        .add_context(
+                            "Are you missing a semicolon at the end of your 'else' branch?",
+                        )
+                        .unwrap();
+                } else if else_type == Type::Unit {
+                    err = err
+                        .add_context(
+                            "Are you missing a semicolon at the end of the first block of this 'if'?",
+                        )
+                        .unwrap();
+                } else {
+                    err = err
+                        .add_context("Expected the types of both if branches to be equal")
+                        .unwrap();
+                }
+
+                return Err(err);
+            }
+
+            Ok(then_type)
+        }
+    }
+}
+
+fn check_constructor(
+    constructor: &expr::HirConstructorExpression,
+    expr_id: &ExprId,
+    interner: &mut NodeInterner,
+) -> Result<Type, TypeCheckError> {
+    let typ = &constructor.r#type;
+
+    // Sanity check, this should be caught during name resolution anyway
+    assert_eq!(constructor.fields.len(), typ.fields.len());
+
+    // Sort argument types by name so we can zip with the struct type in the same ordering.
+    // Note that we use a Vec to store the original arguments (rather than a BTreeMap) to
+    // preserve the evaluation order of the source code.
+    let mut args = constructor.fields.clone();
+    args.sort_by_key(|arg| interner.ident(&arg.0));
+
+    for ((param_name, param_type), (arg_id, arg)) in typ.fields.iter().zip(args) {
+        // Sanity check to ensure we're matching against the same field
+        assert_eq!(param_name, &interner.ident(&arg_id));
+
+        type_check_expression(interner, &arg)?;
+        let arg_type = interner.id_type(arg);
+
+        if !param_type.is_super_type_of(&arg_type) {
+            let span = interner.expr_span(expr_id);
+            return Err(TypeCheckError::TypeMismatch {
+                expected_typ: param_type.to_string(),
+                expr_typ: arg_type.to_string(),
+                expr_span: span,
+            });
+        }
+    }
+
+    Ok(Type::Struct(typ.clone()))
+}
+
+pub fn check_member_access(
+    access: expr::HirMemberAccess,
+    interner: &mut NodeInterner,
+) -> Result<Type, TypeCheckError> {
+    let lhs_type = type_check_expression(interner, &access.lhs)?;
+
+    if let Type::Struct(s) = &lhs_type {
+        if let Some(field) = s.fields.iter().find(|(name, _)| name == &access.rhs) {
+            return Ok(field.1.clone());
+        }
+    }
+
+    Err(TypeCheckError::Unstructured {
+        msg: format!("Type {} has no member named {}", lhs_type, access.rhs),
+        span: interner.expr_span(&access.lhs),
+    })
 }
 
 fn field_type_rules(lhs: &FieldElementType, rhs: &FieldElementType) -> FieldElementType {
