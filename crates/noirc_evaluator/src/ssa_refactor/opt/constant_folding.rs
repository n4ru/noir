use std::collections::HashSet;

use iter_extended::vecmap;

use crate::ssa_refactor::{
    ir::{
        basic_block::BasicBlockId, dfg::InsertInstructionResult, function::Function,
        instruction::InstructionId,
    },
    ssa_gen::Ssa,
};

impl Ssa {
    /// Performs constant folding on each instruction.
    ///
    /// This is generally done automatically but this pass can become needed
    /// if `DataFlowGraph::set_value` or `DataFlowGraph::set_value_from_id` are
    /// used on a value which enables instructions dependent on the value to
    /// now be simplified.
    pub(crate) fn fold_constants(mut self) -> Ssa {
        for function in self.functions.values_mut() {
            constant_fold(function);
        }
        self
    }
}

/// The structure of this pass is simple:
/// Go through each block and re-insert all instructions.
fn constant_fold(function: &mut Function) {
    let mut context = Context::default();
    context.block_queue.push(function.entry_block());

    while let Some(block) = context.block_queue.pop() {
        if context.visited_blocks.contains(&block) {
            continue;
        }

        context.visited_blocks.insert(block);
        context.fold_constants_in_block(function, block);
    }
}

#[derive(Default)]
struct Context {
    /// Maps pre-folded ValueIds to the new ValueIds obtained by re-inserting the instruction.
    visited_blocks: HashSet<BasicBlockId>,
    block_queue: Vec<BasicBlockId>,
}

impl Context {
    fn fold_constants_in_block(&mut self, function: &mut Function, block: BasicBlockId) {
        let instructions = std::mem::take(function.dfg[block].instructions_mut());

        for instruction in instructions {
            self.push_instruction(function, block, instruction);
        }
<<<<<<< HEAD
        let terminator = function.dfg[block]
            .unwrap_terminator()
            .map_values(|value| self.get_value(function.dfg.resolve(value)));

        function.dfg.set_block_terminator(block, terminator);
=======
>>>>>>> 0d31d831
        self.block_queue.extend(function.dfg[block].successors());
    }

    fn push_instruction(
        &mut self,
        function: &mut Function,
        block: BasicBlockId,
        id: InstructionId,
    ) {
<<<<<<< HEAD
        let instruction =
            function.dfg[id].map_values(|id| self.get_value(function.dfg.resolve(id)));
        let results = vecmap(function.dfg.instruction_results(id), |id| function.dfg.resolve(*id));
=======
        let instruction = function.dfg[id].clone();
        let old_results = function.dfg.instruction_results(id).to_vec();
>>>>>>> 0d31d831

        let ctrl_typevars = instruction
            .requires_ctrl_typevars()
            .then(|| vecmap(&old_results, |result| function.dfg.type_of_value(*result)));

        let new_results =
            match function.dfg.insert_instruction_and_results(instruction, block, ctrl_typevars) {
                InsertInstructionResult::SimplifiedTo(new_result) => vec![new_result],
                InsertInstructionResult::Results(new_results) => new_results.to_vec(),
                InsertInstructionResult::InstructionRemoved => vec![],
            };
        assert_eq!(old_results.len(), new_results.len());
        for (old_result, new_result) in old_results.iter().zip(new_results) {
            function.dfg.set_value_from_id(*old_result, new_result);
        }
    }
}

#[cfg(test)]
mod test {
    use crate::ssa_refactor::{
        ir::{
            function::RuntimeType,
            instruction::{BinaryOp, TerminatorInstruction},
            map::Id,
            types::Type,
            value::Value,
        },
        ssa_builder::FunctionBuilder,
    };

    #[test]
    fn simple_constant_fold() {
        // fn main f0 {
        //   b0(v0: Field):
        //     v1 = add v0, Field 1
        //     v2 = mul v1, Field 3
        //     return v2
        // }
        //
        // After constructing this IR, we set the value of v0 to 2.
        // The expected return afterwards should be 9.
        let main_id = Id::test_new(0);

        // Compiling main
        let mut builder = FunctionBuilder::new("main".into(), main_id, RuntimeType::Acir);
        let v0 = builder.add_parameter(Type::field());

        let one = builder.field_constant(1u128);
        let two = builder.field_constant(2u128);
        let three = builder.field_constant(3u128);

        let v1 = builder.insert_binary(v0, BinaryOp::Add, one);
        let v2 = builder.insert_binary(v1, BinaryOp::Mul, three);
        builder.terminate_with_return(vec![v2]);

        let mut ssa = builder.finish();
        let main = ssa.main_mut();
        let instructions = main.dfg[main.entry_block()].instructions();
        assert_eq!(instructions.len(), 2); // The final return is not counted

        // Expected output:
        //
        // fn main f0 {
        //   b0(Field 2: Field):
        //     return Field 9
        // }
        main.dfg.set_value_from_id(v0, two);

        let ssa = ssa.fold_constants();
        let main = ssa.main();
        let block = &main.dfg[main.entry_block()];
        assert_eq!(block.instructions().len(), 0);

        match block.terminator() {
            Some(TerminatorInstruction::Return { return_values }) => {
                let value = main
                    .dfg
                    .get_numeric_constant(return_values[0])
                    .expect("Expected constant 9")
                    .to_u128();
                assert_eq!(value, 9);
            }
            _ => unreachable!("b0 should have a return terminator"),
        }
    }

    #[test]
    fn arrays_elements_are_updated() {
        // fn main f0 {
        //   b0(v0: Field):
        //     v1 = add v0, Field 1
        //     return [v1]
        // }
        //
        // After constructing this IR, we run constant folding with no expected benefit, but to
        // ensure that all new values ids are correctly propagated.
        let main_id = Id::test_new(0);

        // Compiling main
        let mut builder = FunctionBuilder::new("main".into(), main_id, RuntimeType::Acir);
        let v0 = builder.add_parameter(Type::field());
        let one = builder.field_constant(1u128);
        let v1 = builder.insert_binary(v0, BinaryOp::Add, one);
        let arr =
            builder.current_function.dfg.make_array(vec![v1].into(), vec![Type::field()].into());
        builder.terminate_with_return(vec![arr]);

        let ssa = builder.finish().fold_constants();
        let main = ssa.main();
        let entry_block_id = main.entry_block();
        let entry_block = &main.dfg[entry_block_id];
        assert_eq!(entry_block.instructions().len(), 1);
        let new_add_instr = entry_block.instructions().first().unwrap();
        let new_add_instr_result = main.dfg.instruction_results(*new_add_instr)[0];
        assert_ne!(new_add_instr_result, v1);

        let return_value_id = match entry_block.unwrap_terminator() {
            TerminatorInstruction::Return { return_values } => return_values[0],
            _ => unreachable!(),
        };
        let return_element = match &main.dfg[return_value_id] {
            Value::Array { array, .. } => array[0],
            _ => unreachable!(),
        };
        // The return element is expected to refer to the new add instruction result.
        assert_eq!(main.dfg.resolve(new_add_instr_result), main.dfg.resolve(return_element));
    }
}<|MERGE_RESOLUTION|>--- conflicted
+++ resolved
@@ -55,14 +55,6 @@
         for instruction in instructions {
             self.push_instruction(function, block, instruction);
         }
-<<<<<<< HEAD
-        let terminator = function.dfg[block]
-            .unwrap_terminator()
-            .map_values(|value| self.get_value(function.dfg.resolve(value)));
-
-        function.dfg.set_block_terminator(block, terminator);
-=======
->>>>>>> 0d31d831
         self.block_queue.extend(function.dfg[block].successors());
     }
 
@@ -72,14 +64,8 @@
         block: BasicBlockId,
         id: InstructionId,
     ) {
-<<<<<<< HEAD
-        let instruction =
-            function.dfg[id].map_values(|id| self.get_value(function.dfg.resolve(id)));
-        let results = vecmap(function.dfg.instruction_results(id), |id| function.dfg.resolve(*id));
-=======
         let instruction = function.dfg[id].clone();
         let old_results = function.dfg.instruction_results(id).to_vec();
->>>>>>> 0d31d831
 
         let ctrl_typevars = instruction
             .requires_ctrl_typevars()
