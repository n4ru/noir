--- conflicted
+++ resolved
@@ -269,23 +269,15 @@
     pub max_value: BigUint, //TODO only for sub instruction: max value of the rhs
 
     //temp: todo phi subtype
-<<<<<<< HEAD
-    pub phi_arguments: Vec<(arena::Index, arena::Index)>,
+    pub phi_arguments: Vec<(NodeId, BlockId)>,
 
     pub ins_arguments: Vec<arena::Index>,
-=======
-    pub phi_arguments: Vec<(NodeId, BlockId)>,
->>>>>>> 65288086
 }
 
 impl std::fmt::Display for Instruction {
     fn fmt(&self, f: &mut std::fmt::Formatter) -> std::fmt::Result {
         if self.res_name.is_empty() {
-<<<<<<< HEAD
-            write!(f, "({:?})", self.idx.into_raw_parts().0)
-=======
-            write!(f, "{:?}", self.id.0.into_raw_parts().0)
->>>>>>> 65288086
+            write!(f, "({:?})", self.id.0.into_raw_parts().0)
         } else {
             write!(f, "{}", self.res_name.clone())
         }
@@ -682,7 +674,7 @@
                         ConstrainOp::Neq => assert_ne!(l_const, r_const),
                     }
                     //we can delete the instruction
-                    return NodeEval::Idx(arena::Index::from_raw_parts(std::usize::MAX, 0));
+                    return NodeEval::VarOrInstruction(NodeId::dummy());
                 }
             }
             Operation::Phi => (), //Phi are simplified by simply_phi() later on; they must not be simplified here
@@ -739,22 +731,13 @@
                 std::mem::swap(&mut self.rhs, &mut self.lhs);
                 self.operator = Operation::Lte
             }
-<<<<<<< HEAD
             Operation::Constrain(op) => match op {
                 ConstrainOp::Eq => {
                     if self.rhs == self.lhs {
-                        self.rhs = self.idx;
+                        self.rhs = self.id;
                         self.is_deleted = true;
                         self.operator = Operation::Nop;
                     }
-=======
-            //TODO replace a<b with a<=b+1, but beware of edge cases!
-            Operation::EqGate => {
-                if self.rhs == self.lhs {
-                    self.rhs = self.id;
-                    self.is_deleted = true;
-                    self.operator = Operation::Nop;
->>>>>>> 65288086
                 }
                 ConstrainOp::Neq => assert!(self.rhs != self.lhs),
             },
