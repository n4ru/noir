use std::convert::TryInto;

use acvm::acir::native_types::Witness;
use acvm::FieldElement;
use arena;
use noirc_frontend::hir_def::expr::HirBinaryOpKind;
use noirc_frontend::node_interner::IdentId;
use num_bigint::BigUint;

use crate::object::Object;
use num_traits::identities::Zero;

pub trait Node {
    fn get_type(&self) -> ObjectType;
    fn print(&self) -> String;
    //fn get_bit_size(&self) -> u32;
    fn get_id(&self) -> arena::Index;
    fn bits(&self) -> u32; //bit size of the node
}

impl Node for Variable {
    fn get_type(&self) -> ObjectType {
        self.obj_type
    }

    fn print(&self) -> String {
        //format!("{}({:?})", self.name, self.id)
        self.name.to_string()
    }

    fn bits(&self) -> u32 {
        self.get_type().bits()
    }

    fn get_id(&self) -> arena::Index {
        self.id
    }
}

impl NodeObj {
    // pub fn new_constant_bool(value: bool) -> NodeObj {
    //     let val = if value { 1_u32 } else { 0_u32 };
    //     NodeObj::Const(Constant {
    //         id: crate::ssa::code_gen::IRGenerator::dummy_id(),
    //         value: BigUint::from(val),
    //         value_str: String::new(),
    //         value_type: ObjectType::boolean,
    //     })
    // }

    // pub fn new_constant_int(value: u32, bit_size: u32, is_signed: bool) -> NodeObj {
    //     NodeObj::Const(Constant {
    //         id: crate::ssa::code_gen::IRGenerator::dummy_id(),
    //         value: BigUint::from(value),
    //         value_str: String::new(),
    //         value_type: if is_signed {
    //             ObjectType::signed(bit_size)
    //         } else {
    //             ObjectType::unsigned(bit_size)
    //         },
    //     })
    // }
}

impl Node for NodeObj {
    fn get_type(&self) -> ObjectType {
        match self {
            NodeObj::Obj(o) => o.get_type(),
            NodeObj::Instr(i) => i.res_type,
            NodeObj::Const(o) => o.value_type,
        }
    }

    fn print(&self) -> String {
        match self {
            NodeObj::Obj(o) => o.print(),
            NodeObj::Instr(i) => i.print_i(),
            NodeObj::Const(c) => c.print(),
        }
    }

    fn bits(&self) -> u32 {
        match self {
            NodeObj::Obj(o) => o.bits(),
            NodeObj::Instr(i) => i.res_type.bits(),
            NodeObj::Const(c) => c.bits(),
        }
    }

    fn get_id(&self) -> arena::Index {
        match self {
            NodeObj::Obj(o) => o.get_id(),
            NodeObj::Instr(i) => i.idx,
            NodeObj::Const(c) => c.get_id(),
        }
    }
}

impl Node for Constant {
    fn get_type(&self) -> ObjectType {
        self.value_type
    }

    fn print(&self) -> String {
        self.value.to_string()
    }

    fn bits(&self) -> u32 {
        self.value.bits().try_into().unwrap()
    }

    fn get_id(&self) -> arena::Index {
        self.id
    }
}

#[derive(Debug)]
pub enum NodeObj {
    Obj(Variable),
    Instr(Instruction),
    Const(Constant),
}

#[derive(Debug)]
pub struct Constant {
    pub id: arena::Index,
    pub value: BigUint,    //TODO use FieldElement instead
    pub value_str: String, //TODO ConstStr subtype
    pub value_type: ObjectType,
}

#[derive(Debug)]
pub struct Variable {
    pub id: arena::Index,
    pub obj_type: ObjectType,
    pub name: String,
    //pub cur_value: arena::Index, //for generating the SSA form, current value of the object during parsing of the AST
    pub root: Option<arena::Index>, //when generating SSA, assignment of an object creates a new one which is linked to the original one
    pub def: Option<IdentId>,       //TODO redondant with root - should it be an option?
    //TODO clarify where cur_value and root is stored, and also this:
    //  pub max_bits: u32,                  //max possible bit size of the expression
    //  pub max_value: Option<BigUInt>,     //maximum possible value of the expression, if less than max_bits
    pub witness: Option<Witness>,
    pub parent_block: arena::Index,
}

impl Variable {
    pub fn get_root(&self) -> arena::Index {
        match self.root {
            Some(r) => r,
            _ => self.id,
        }
    }
}

#[allow(non_camel_case_types)]
#[derive(Copy, Clone, Debug)]
pub enum ObjectType {
    native_field,
    // custom_field(BigUint), //TODO requires copy trait for BigUint
    boolean,
    unsigned(u32), //bit size
    signed(u32),   //bit size
    //custom(u32),   //user-defined struct, u32 refers to the id of the type in...?todo
    //TODO big_int
    //TODO floats
    none, //not an object
}

impl ObjectType {
    fn is_signed(&self) -> bool {
        matches!(self, ObjectType::signed(_))
    }

    fn is_unsigned(&self) -> bool {
        matches!(self, ObjectType::unsigned(_))
    }

    fn is_field(&self) -> bool {
        matches!(
            self,
            ObjectType::native_field //| ObjectType::custom_field
        )
    }

    pub fn from_type(t: noirc_frontend::Type) -> ObjectType {
        match t {
            noirc_frontend::Type::FieldElement(_) => ObjectType::native_field,
            noirc_frontend::Type::Array(_, _, t) => ObjectType::from_type(*t),
            noirc_frontend::Type::Integer(_ftype, sign, bit_size) => {
                match sign {
                    //todo FieldElementType?
                    noirc_frontend::Signedness::Signed => ObjectType::signed(bit_size),
                    noirc_frontend::Signedness::Unsigned => ObjectType::unsigned(bit_size),
                }
            }
            noirc_frontend::Type::Bool => ObjectType::boolean,
            _ => ObjectType::none, //todo Error,Unspecified, Unknown,Unit
        }
    }

    pub fn get_type_from_object(obj: &Object) -> ObjectType {
        match obj {
            Object::Arithmetic(_) => {
                todo!();
                //ObjectType::native_field
            }
            Object::Array(_) => {
                todo!();
                //ObjectType::none
            }
            Object::Constants(_) => ObjectType::native_field, //TODO
            Object::Integer(i) => ObjectType::unsigned(i.num_bits), //TODO signed or unsigned?
            Object::Linear(_) => {
                todo!();
                //ObjectType::native_field
            }
            Object::Null => ObjectType::none,
        }
    }

    pub fn bits(&self) -> u32 {
        match self {
            ObjectType::boolean => 1,
            ObjectType::native_field => FieldElement::max_num_bits(), //TODO is it the correct value?
            ObjectType::none => 0,
            ObjectType::signed(c) => *c,
            ObjectType::unsigned(c) => *c,
            //ObjectType::custom(_) => todo!(),
        }
    }
}
#[derive(Clone, Debug)]
pub struct Instruction {
    pub idx: arena::Index,
    pub operator: Operation,
    pub rhs: arena::Index,
    pub lhs: arena::Index,
    pub res_type: ObjectType, //result type
    //prev,next: should have been a double linked list so that we can easily remove an instruction during optimisation phases
    pub parent_block: arena::Index,
    pub is_deleted: bool,
    pub res_name: String,
    pub bit_size: u32, //TODO only for the truncate instruction...: bits size of the max value of the lhs.. a merger avec ci dessous!!!TODO
    pub max_value: BigUint, //TODO only for sub instruction: max value of the rhs

    //temp: todo phi subtype
    pub phi_arguments: Vec<(arena::Index, arena::Index)>,
}

#[derive(Debug, Clone, Copy)]
pub enum NodeEval {
    Const(FieldElement, ObjectType),
    Idx(arena::Index),
}

impl NodeEval {
    pub fn to_const_value(self) -> Option<FieldElement> {
        match self {
            NodeEval::Const(c, _) => Some(c),
            _ => None,
        }
    }
    pub fn to_index(self) -> Option<arena::Index> {
        match self {
            NodeEval::Idx(i) => Some(i),
            NodeEval::Const(_, _) => None,
        }
    }
}

impl Instruction {
    pub fn new(
        op_code: Operation,
        lhs: arena::Index,
        rhs: arena::Index,
        r_type: ObjectType,
        parent_block: Option<arena::Index>,
    ) -> Instruction {
        let id0 = crate::ssa::code_gen::IRGenerator::dummy_id();
        let p_block = parent_block.unwrap_or(id0);
        Instruction {
            idx: id0,
            operator: op_code,
            lhs,
            rhs,
            res_type: r_type,
            res_name: String::new(),
            is_deleted: false,
            parent_block: p_block,
            bit_size: 0,
            max_value: BigUint::zero(),
            phi_arguments: Vec::new(),
        }
    }

    pub fn print_i(&self) -> String {
        if self.res_name.is_empty() {
            format!("{:?}", self.idx)
        } else {
            self.res_name.clone()
        }
    }

    //indicates if the operation is a substraction
    pub fn is_sub(&self) -> bool {
        matches!(self.operator, Operation::sub | Operation::safe_sub)
    }

    //indicates whether the left and/or right operand of the instruction is required to be truncated to its bit-width
    pub fn truncate_required(&self, lhs_bits: u32, rhs_bits: u32) -> (bool, bool) {
        match self.operator {
            Operation::add => (false, false),
            Operation::safe_add => (false, false),
            Operation::sub => (false, false),
            Operation::safe_sub => (false, false),
            Operation::mul => (false, false),
            Operation::safe_mul => (false, false),
            Operation::udiv => (true, true),
            Operation::sdiv => (true, true),
            Operation::urem => (true, true),
            Operation::srem => (true, true),
            Operation::fmod => (true, true),   //to check
            Operation::fneg => (false, false), //to check
            Operation::fdiv => (true, true),   //to check
            Operation::div => (false, false),
            Operation::eq => (true, true),
            Operation::ne => (true, true),
            Operation::ugt => (true, true),
            Operation::uge => (true, true),
            Operation::ult => (true, true),
            Operation::ule => (true, true),
            Operation::sgt => (true, true),
            Operation::sge => (true, true),
            Operation::slt => (true, true),
            Operation::sle => (true, true),
            Operation::lt => (true, true),
            Operation::gt => (true, true),
            Operation::lte => (true, true),
            Operation::gte => (true, true),
            Operation::and => (true, true),
            Operation::not => (true, true),
            Operation::or => (true, true),
            Operation::xor => (true, true),
            Operation::cast => {
                if lhs_bits != rhs_bits {
                    return (false, true);
                }
                (false, false)
            }
            Operation::ass => {
                assert!(lhs_bits == rhs_bits);
                (false, false)
            }
            Operation::trunc | Operation::phi => (false, false),
            Operation::nop | Operation::jne | Operation::jeq | Operation::jmp => (false, false),
            Operation::eq_gate => (true, true),
<<<<<<< HEAD
            Operation::load | Operation::store => (true, false), //TODO???
=======
>>>>>>> bb402a76
        }
    }

    pub fn get_max_value(&self, lhs_max: BigUint, rhs_max: BigUint) -> BigUint {
        match self.operator {
            Operation::add => lhs_max + rhs_max,
            Operation::safe_add => todo!(),
            Operation::sub => lhs_max + rhs_max,
            Operation::safe_sub => todo!(),
            Operation::mul => lhs_max * rhs_max,
            Operation::safe_mul => todo!(),
            Operation::udiv => lhs_max,
            Operation::sdiv => todo!(),
            Operation::urem => rhs_max - BigUint::from(1_u32),
            Operation::srem => todo!(),
            Operation::fmod => todo!(),
            Operation::fneg => todo!(),
            Operation::fdiv => todo!(),
            Operation::div => todo!(),
            Operation::eq => BigUint::from(1_u32),
            Operation::ne => BigUint::from(1_u32),
            Operation::ugt => BigUint::from(1_u32),
            Operation::uge => BigUint::from(1_u32),
            Operation::ult => BigUint::from(1_u32),
            Operation::ule => BigUint::from(1_u32),
            Operation::sgt => BigUint::from(1_u32),
            Operation::sge => BigUint::from(1_u32),
            Operation::slt => BigUint::from(1_u32),
            Operation::sle => BigUint::from(1_u32),
            Operation::lt => BigUint::from(1_u32),
            Operation::gt => BigUint::from(1_u32),
            Operation::lte => BigUint::from(1_u32),
            Operation::gte => BigUint::from(1_u32),
            Operation::and => BigUint::from(1_u32),
            Operation::not => BigUint::from(1_u32),
            Operation::or => BigUint::from(1_u32),
            Operation::xor => BigUint::from(1_u32),
            //'a cast b' means we cast b into a: (a) b
            //we assume that eventual truncate has been done so rhs_max must fit into type of a.
            Operation::cast => rhs_max,
            Operation::trunc => BigUint::min(
                lhs_max,
                BigUint::from(2_u32).pow(rhs_max.try_into().unwrap()) - BigUint::from(1_u32),
            ),
            //'a = b': a and b must be of same type.
            Operation::ass => rhs_max,
            Operation::nop | Operation::jne | Operation::jeq | Operation::jmp => todo!(),
            Operation::phi => BigUint::max(lhs_max, rhs_max), //TODO operands are in phi_arguments, not lhs/rhs!!
            Operation::eq_gate => BigUint::min(lhs_max, rhs_max),
            Operation::load => BigUint::from(0_u32), //TODO BigUint::from(2_u32).pow(5),
            Operation::store => BigUint::from(0_u32), //TODO BigUint::from(2_u32).pow(5),
        }
    }

    // pub fn get_const_value(c: &Constant) -> (u32, u32) {
    //     //....todo...only u32 for now... should also provide the sign
    //     match c.value_type {
    //         ObjectType::boolean => (if c.value.is_zero() { 0 } else { 1 }, 1),
    //         ObjectType::native_field => todo!(), //to field(value), field:prime
    //         ObjectType::signed(b) | ObjectType::unsigned(b) => {
    //             (c.value.clone().try_into().unwrap(), b)
    //         }
    //         _ => todo!(),
    //     }
    // }

    pub fn get_const_value2(c: FieldElement, ctype: ObjectType) -> (u32, u32) {
        //....todo...only u32 for now... should also provide the sign
        match ctype {
            ObjectType::boolean => (if c.is_zero() { 0 } else { 1 }, 1),
            ObjectType::native_field => (c.to_u128().try_into().unwrap(), 32), //TODO! //to field(value), field:prime
            ObjectType::signed(b) | ObjectType::unsigned(b) => (c.to_u128().try_into().unwrap(), b),
            _ => todo!(),
        }
    }

    // pub fn to_const(value: FieldElement, obj_type: ObjectType) -> NodeObj {
    //     let c = Constant {
    //         id: crate::ssa::code_gen::IRGenerator::dummy_id(),
    //         value: BigUint::from_bytes_be(&value.to_bytes()),
    //         value_str: String::new(),
    //         value_type: obj_type,
    //     };
    //     NodeObj::Const(c)
    // }

    pub fn node_evaluate(
        n: &NodeEval,
        is_zero: &mut bool,
        const_value: &mut Option<u32>,
        bit_size: &mut u32,
    ) {
        match n {
            &NodeEval::Const(c, t) => {
                *is_zero = c.is_zero();
                let cv = Instruction::get_const_value2(c, t);
                *const_value = Some(cv.0);
                *bit_size = cv.1;
            }
            _ => {
                *const_value = None;
            }
        }
    }

    //Evalaute the instruction value when its operands are constant
    pub fn evaluate(&self, lhs: &NodeEval, rhs: &NodeEval) -> NodeEval {
        let mut r_is_zero = false;
        let mut l_is_zero = false;
        let mut l_constant = None;
        let mut r_constant = None;
        let mut r_bsize = 0;
        let mut l_bsize = 0;
        //let mut l_sign = false; //TODO
        Instruction::node_evaluate(lhs, &mut l_is_zero, &mut l_constant, &mut l_bsize);
        Instruction::node_evaluate(rhs, &mut r_is_zero, &mut r_constant, &mut r_bsize);
        let r_is_const = r_constant.is_some();
        let l_is_const = l_constant.is_some();

        match self.operator {
            Operation::add | Operation::safe_add => {
                if r_is_zero {
                    return *lhs;
                } else if l_is_zero {
                    return *rhs;
                } else if let (Some(l_const), Some(r_const)) = (l_constant, r_constant) {
                    //constant folding - TODO - only for integers; NO modulo for field elements - May be we should have a different opcode for field addition?
                    assert!(l_bsize == r_bsize);
                    let res_value = (l_const + r_const) % l_bsize;
                    return NodeEval::Const(FieldElement::from(res_value as i128), self.res_type);
                }
                //if only one is const, we could try to do constant propagation but this will be handled by the arithmetization step anyways
                //so it is probably not worth it.
                //same for x+x vs 2*x
            }
            Operation::sub | Operation::safe_sub => {
                if r_is_zero {
                    return *lhs;
                }
                if self.lhs == self.rhs {
                    return NodeEval::Const(FieldElement::zero(), self.res_type);
                }
                //constant folding - TODO - only for integers; NO modulo for field elements - May be we should have a different opcode?
                if let (Some(l_const), Some(r_const)) = (l_constant, r_constant) {
                    //if l_constant.is_some() && r_constant.is_some() {
                    assert!(l_bsize == r_bsize);
                    let res_value = (l_const - r_const) % l_bsize;
                    return NodeEval::Const(FieldElement::from(res_value as i128), self.res_type);
                }
            }
            Operation::mul | Operation::safe_mul => {
                if r_is_zero {
                    return *rhs;
                } else if l_is_zero {
                    return *lhs;
                } else if l_is_const && l_constant.unwrap() == 1 {
                    return *rhs;
                } else if r_is_const && r_constant.unwrap() == 1 {
                    return *lhs;
                } else if let (Some(l_const), Some(r_const)) = (l_constant, r_constant) {
                    //constant folding - TODO - only for integers; NO modulo for field elements - May be we should have a different opcode?
                    assert!(l_bsize == r_bsize);
                    let res_value = (l_const * r_const) % l_bsize;
                    return NodeEval::Const(FieldElement::from(res_value as i128), self.res_type);
                }
                //if only one is const, we could try to do constant propagation but this will be handled by the arithmetization step anyways
                //so it is probably not worth it.
            }
            Operation::udiv | Operation::sdiv | Operation::div => {
                if r_is_zero {
                    todo!("Panic - division by zero");
                } else if l_is_zero {
                    return *lhs; //TODO should we ensure rhs != 0 ???
                }
                //constant folding - TODO
                else if l_constant.is_some() && r_constant.is_some() {
                    todo!();
                } else if r_constant.is_some() {
                    //same as lhs*1/r
                    todo!("");
                    //return (Some(self.lhs), None, None);
                }
            }
            Operation::urem | Operation::srem => {
                if r_is_zero {
                    todo!("Panic - division by zero");
                } else if l_is_zero {
                    return *lhs; //TODO what is the correct result? and should we ensure rhs != 0 ???
                }
                //constant folding - TODO
                else if l_constant.is_some() && r_constant.is_some() {
                    todo!();
                }
            }
            Operation::uge => {
                if r_is_zero {
                    return NodeEval::Const(FieldElement::zero(), ObjectType::boolean);
                    //n.b we assume the type of lhs and rhs is unsigned because of the opcode, we could also verify this
                } else if let (Some(l_const), Some(r_const)) = (l_constant, r_constant) {
                    let res = if l_const >= r_const {
                        FieldElement::one()
                    } else {
                        FieldElement::zero()
                    };
                    return NodeEval::Const(res, ObjectType::boolean);
                }
            }
            Operation::ult => {
                if r_is_zero {
                    return NodeEval::Const(FieldElement::zero(), ObjectType::boolean);
                    //n.b we assume the type of lhs and rhs is unsigned because of the opcode, we could also verify this
                } else if let (Some(l_const), Some(r_const)) = (l_constant, r_constant) {
                    let res = if l_const < r_const {
                        FieldElement::one()
                    } else {
                        FieldElement::zero()
                    };
                    return NodeEval::Const(res, ObjectType::boolean);
                }
            }
            Operation::ule => {
                if l_is_zero {
                    return NodeEval::Const(FieldElement::one(), ObjectType::boolean);
                    //n.b we assume the type of lhs and rhs is unsigned because of the opcode, we could also verify this
                } else if let (Some(l_const), Some(r_const)) = (l_constant, r_constant) {
                    let res = if l_const <= r_const {
                        FieldElement::one()
                    } else {
                        FieldElement::zero()
                    };
                    return NodeEval::Const(res, ObjectType::boolean);
                }
            }
            Operation::ugt => {
                if l_is_zero {
                    return NodeEval::Const(FieldElement::zero(), ObjectType::boolean);
                // u<0 is false for unsigned u
                //n.b we assume the type of lhs and rhs is unsigned because of the opcode, we could also verify this
                } else if let (Some(l_const), Some(r_const)) = (l_constant, r_constant) {
                    let res = if l_const > r_const {
                        FieldElement::one()
                    } else {
                        FieldElement::zero()
                    };
                    return NodeEval::Const(res, ObjectType::boolean);
                }
            }
            Operation::eq => {
                if self.lhs == self.rhs {
                    return NodeEval::Const(FieldElement::one(), ObjectType::boolean);
                } else if let (Some(l_const), Some(r_const)) = (l_constant, r_constant) {
                    if l_const == r_const {
                        return NodeEval::Const(FieldElement::one(), ObjectType::boolean);
                    } else {
                        return NodeEval::Const(FieldElement::zero(), ObjectType::boolean);
                    }
                }
            }
            Operation::ne => {
                if let (Some(l_const), Some(r_const)) = (l_constant, r_constant) {
                    if l_const != r_const {
                        return NodeEval::Const(FieldElement::one(), ObjectType::boolean);
                    } else {
                        return NodeEval::Const(FieldElement::zero(), ObjectType::boolean);
                    }
                }
            }
            Operation::and => {
                if l_is_zero {
                    return *lhs;
                } else if r_is_zero || l_is_const {
                    return *rhs;
                } else if l_is_const || self.lhs == self.rhs {
                    return *lhs;
                }
            }
            Operation::or => {
                if l_is_zero {
                    return *rhs;
                } else if r_is_zero || l_is_const {
                    return *lhs;
                } else if r_is_const || self.lhs == self.rhs {
                    return *rhs;
                }
            }
            Operation::not => {
                if l_is_zero {
                    return NodeEval::Const(FieldElement::one(), ObjectType::boolean);
                } else if l_is_const {
                    return NodeEval::Const(FieldElement::zero(), ObjectType::boolean);
                }
            }
            Operation::xor => {
                if self.lhs == self.rhs {
                    return NodeEval::Const(FieldElement::zero(), ObjectType::boolean);
                }
                if l_is_zero {
                    return *rhs;
                }
                if r_is_zero {
                    return *lhs;
                } else if l_is_const && r_is_const {
                    return NodeEval::Const(FieldElement::zero(), ObjectType::boolean);
                } else if l_is_const {
                    todo!();
                    //TODO generate 'not rhs' instruction
                } else if r_is_const {
                    todo!("");
                    ////TODO generate 'not lhs' instruction
                }
            }
            Operation::phi => (), //Phi are simplified by simply_phi()
            _ => (),
            // Operation::fmod
            // Operation::fneg
            // Operation::fdiv

            // Operation::sgt
            // Operation::sge
            // Operation::slt
            // Operation::sle

            // Operation::gt
            // Operation::lte
            // Operation::gte
            // Operation::cast =
            // Operation::trunc
            // jumps, ass, nop => do not evaluate
            // Operation::ass => todo!(),
            // Operation::nop => todo!(),
        }
        NodeEval::Idx(self.idx)
    }

    // Simplifies trivial Phi instructions by returning:
    // None, if the instruction is unreachable or in the root block and can be safely deleted
    // Some(id), if the instruction can be replaced by the node id
    // Some(ins_id), if the instruction is not trivial
    pub fn simplify_phi(
        ins_id: arena::Index,
        phi_arguments: &[(arena::Index, arena::Index)],
    ) -> Option<arena::Index> {
        let mut same = None;
        for op in phi_arguments {
            if Some(op.0) == same || op.0 == ins_id {
                continue;
            }
            if same.is_some() {
                //no simplification
                return Some(ins_id);
            }

            same = Some(op.0);
        }
        //if same.is_none()  => unreachable phi or in root block, can be replaced by ins.lhs (i.e the root) then.
        same
    }

    pub fn standard_form(&mut self) {
        match self.operator {
            //convert greater into less
            Operation::ugt => {
                std::mem::swap(&mut self.rhs, &mut self.lhs);
                self.operator = Operation::ult
            }
            Operation::uge => {
                std::mem::swap(&mut self.rhs, &mut self.lhs);
                self.operator = Operation::ule
            }
            Operation::sgt => {
                std::mem::swap(&mut self.rhs, &mut self.lhs);
                self.operator = Operation::slt
            }
            Operation::sge => {
                std::mem::swap(&mut self.rhs, &mut self.lhs);
                self.operator = Operation::sle
            }
            Operation::gt => {
                std::mem::swap(&mut self.rhs, &mut self.lhs);
                self.operator = Operation::lt
            }
            Operation::gte => {
                std::mem::swap(&mut self.rhs, &mut self.lhs);
                self.operator = Operation::lte
            }
            //TODO replace a<b with a<=b+1, but beware of edge cases!
            Operation::eq_gate => {
                if self.rhs == self.lhs {
                    self.rhs = self.idx;
                    self.is_deleted = true;
                }
            }
            _ => (),
        }
        if is_commutative(self.operator) && self.rhs < self.lhs {
            std::mem::swap(&mut self.rhs, &mut self.lhs);
        }
    }
}

//adpated from LLVM IR
#[allow(non_camel_case_types)]
#[derive(Debug, PartialEq, Eq, Hash, Clone, Copy)]
pub enum Operation {
    add,      //(+)
    safe_add, //(+) safe addtion
    sub,      //(-)
    safe_sub, //(-) safe substraction
    mul,      //(*)
    safe_mul, //(*) safe multiplication
    udiv,     //(/) unsigned division
    sdiv,     //(/) signed division
    urem,     //(%) modulo; remainder of unsigned division
    srem,     //(%) remainder of signed division
    fmod,     //(%) remainder of the floating point division
    fneg,     //(-) negation of a float
    fdiv,     //(/) floating point division
    div,      //(/) field division
    eq,       //(==) equal
    ne,       //(!=) not equal
    ugt,      //(>) unsigned greater than
    uge,      //(>=) unsigned greater or equal
    ult,      //(<) unsigned less than
    ule,      //(<=) unsigned less or equal
    sgt,      //(>) signed greater than
    sge,      //(>=) signed greater or equal
    slt,      //(<) signed less than
    sle,      //(<=) signed less or equal
    lt,       //(<) field less
    gt,       //(>) field greater
    lte,      //(<=) field less or equal
    gte,      //(<=) field greater or equal
    and,
    not,
    or,
    xor,
    cast,  //convert type
    ass,   //assignement
    trunc, //truncate

    //control flow
    jne, //jump on not equal
    jeq, //jump on equal
    jmp, //unconditional jump
    phi,
    // todo: call, br,..
    nop, // no op

    //memory
    load,
    store,
    //getelementptr?
    eq_gate, //write a gate enforcing equality of the two sides (to support the constrain statement)
}

pub fn is_commutative(op_code: Operation) -> bool {
    matches!(
        op_code,
        Operation::add
            | Operation::safe_add
            | Operation::mul
            | Operation::safe_mul
            | Operation::and
            | Operation::or
            | Operation::xor
    )
}

pub fn is_binary(op_code: Operation) -> bool {
    match op_code {
        Operation::add => true,
        Operation::safe_add => true,
        Operation::sub => true,
        Operation::safe_sub => true,
        Operation::mul => true,
        Operation::safe_mul => true,
        Operation::udiv => true, //(/) unsigned division
        Operation::sdiv => true,
        Operation::urem => true,
        Operation::srem => true,
        Operation::fmod => true,
        Operation::fneg => true,
        Operation::fdiv => true,
        Operation::div => true,
        Operation::eq => true,
        Operation::ne => true,
        Operation::ugt => true,
        Operation::uge => true,
        Operation::ult => true,
        Operation::ule => true,
        Operation::sgt => true,
        Operation::sge => true,
        Operation::slt => true,
        Operation::sle => true,
        Operation::lt => true,
        Operation::gt => true,
        Operation::lte => true,
        Operation::gte => true,
        Operation::and => true,
        Operation::not => false,
        Operation::or => true,
        Operation::xor => true,
        Operation::cast => false,
        Operation::ass => false,
        Operation::trunc => true,
        Operation::jne | Operation::jeq | Operation::jmp => false,
        Operation::phi => false,
        Operation::nop => false,
        Operation::eq_gate => true,
        Operation::load => false,  //???
        Operation::store => false, //???
    }
}

pub fn to_operation(op_kind: HirBinaryOpKind, op_type: ObjectType) -> Operation {
    match op_kind {
        HirBinaryOpKind::Add => Operation::add,
        HirBinaryOpKind::Subtract => Operation::sub,
        HirBinaryOpKind::Multiply => Operation::mul,
        HirBinaryOpKind::Equal => Operation::eq,
        HirBinaryOpKind::NotEqual => Operation::ne,
        HirBinaryOpKind::And => Operation::and,
        HirBinaryOpKind::Or => Operation::or,
        HirBinaryOpKind::Xor => Operation::xor,
        HirBinaryOpKind::Divide => {
            if op_type.is_signed() {
                return Operation::sdiv;
            }
            if op_type.is_unsigned() {
                return Operation::udiv;
            }
            if op_type.is_field() {
                return Operation::div;
            }
            unreachable!("invalid type"); //TODO error
        }
        HirBinaryOpKind::Less => {
            if op_type.is_signed() {
                return Operation::slt;
            }
            if op_type.is_unsigned() {
                return Operation::ult;
            }
            if op_type.is_field() {
                return Operation::lt;
            }
            unreachable!("invalid type"); //TODO error
        }
        HirBinaryOpKind::Greater => {
            if op_type.is_signed() {
                return Operation::sgt;
            }
            if op_type.is_unsigned() {
                return Operation::ugt;
            }
            if op_type.is_field() {
                return Operation::gt;
            }
            unreachable!("invalid type"); //TODO error
        }
        HirBinaryOpKind::LessEqual => {
            if op_type.is_signed() {
                return Operation::sle;
            }
            if op_type.is_unsigned() {
                return Operation::ule;
            }
            if op_type.is_field() {
                return Operation::lte;
            }
            unreachable!("invalid type"); //TODO error
        }
        HirBinaryOpKind::GreaterEqual => {
            if op_type.is_signed() {
                return Operation::sge;
            }
            if op_type.is_unsigned() {
                return Operation::uge;
            }
            if op_type.is_field() {
                return Operation::gte;
            }
            unreachable!("invalid type"); //TODO error
        }
        HirBinaryOpKind::Assign => Operation::ass,
        HirBinaryOpKind::MemberAccess => todo!(),
    }
}

pub fn get_witness_from_object(obj: &Object) -> Option<Witness> {
    match obj {
        Object::Integer(i) => Some(i.witness),
        Object::Array(_) => todo!(),
        Object::Constants(_) => None,
        _ => obj.witness(), // These will
    }
}<|MERGE_RESOLUTION|>--- conflicted
+++ resolved
@@ -355,10 +355,7 @@
             Operation::trunc | Operation::phi => (false, false),
             Operation::nop | Operation::jne | Operation::jeq | Operation::jmp => (false, false),
             Operation::eq_gate => (true, true),
-<<<<<<< HEAD
             Operation::load | Operation::store => (true, false), //TODO???
-=======
->>>>>>> bb402a76
         }
     }
 
