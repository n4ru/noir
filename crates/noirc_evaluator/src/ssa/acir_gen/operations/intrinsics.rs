use crate::{
    ssa::{
<<<<<<< HEAD
        acir_gen::{constraints::to_radix_base, AcirMem, InternalVar, InternalVarCache},
=======
        acir_gen::{
            constraints::{bound_constraint_with_offset, to_radix_base},
            expression_from_witness,
            operations::sort::evaluate_permutation,
            InternalVar, InternalVarCache, MemoryMap,
        },
>>>>>>> 32e93202
        builtin,
        context::SsaContext,
        mem::{ArrayId, Memory},
        node::{self, Instruction, Node, NodeId, ObjectType},
    },
    Evaluator,
};
use acvm::acir::{
    circuit::{
        directives::Directive,
        opcodes::{BlackBoxFuncCall, FunctionInput, Opcode as AcirOpcode},
    },
    native_types::{Expression, Witness},
};
use iter_extended::vecmap;

// Generate constraints for two types of functions:
// - Builtin functions: These are functions that
// are implemented by the compiler.
// - ACIR black box functions. These are referred
// to as `LowLevel`
pub(crate) fn evaluate(
    args: &[NodeId],
    instruction: &Instruction,
    opcode: builtin::Opcode,
    var_cache: &mut InternalVarCache,
    memory_map: &mut AcirMem,
    ctx: &SsaContext,
    evaluator: &mut Evaluator,
) -> Option<InternalVar> {
    use builtin::Opcode;

    let instruction_id = instruction.id;
    let res_type = instruction.res_type;

    let outputs;
    match opcode {
        Opcode::ToBits => {
            // TODO: document where `0` and `1` are coming from, for args[0], args[1]
            let bit_size = ctx.get_as_constant(args[1]).unwrap().to_u128() as u32;
            let l_c = var_cache.get_or_compute_internal_var_unwrap(args[0], evaluator, ctx);
            outputs = to_radix_base(l_c.expression(), 2, bit_size, evaluator);
            if let ObjectType::Pointer(a) = res_type {
                memory_map.map_array(a, &outputs, ctx);
            }
        }
        Opcode::ToRadix => {
            // TODO: document where `0`, `1` and `2` are coming from, for args[0],args[1], args[2]
            let radix = ctx.get_as_constant(args[1]).unwrap().to_u128() as u32;
            let limb_size = ctx.get_as_constant(args[2]).unwrap().to_u128() as u32;
            let l_c = var_cache.get_or_compute_internal_var_unwrap(args[0], evaluator, ctx);
            outputs = to_radix_base(l_c.expression(), radix, limb_size, evaluator);
            if let ObjectType::Pointer(a) = res_type {
                memory_map.map_array(a, &outputs, ctx);
            }
        }
        Opcode::LowLevel(op) => {
            let inputs = prepare_inputs(var_cache, memory_map, args, ctx, evaluator);
            let output_count = op.definition().output_size.0 as u32;
            outputs = prepare_outputs(memory_map, instruction_id, output_count, ctx, evaluator);

            let func_call = BlackBoxFuncCall {
                name: op,
                inputs,                   //witness + bit size
                outputs: outputs.clone(), //witness
            };
            evaluator.opcodes.push(AcirOpcode::BlackBoxFuncCall(func_call));
        }
        Opcode::Sort => {
            let mut in_expr = Vec::new();
            let array_id = Memory::deref(ctx, args[0]).unwrap();
            let array = &ctx.mem[array_id];
            let num_bits = array.element_type.bits();
            for i in 0..array.len {
                in_expr.push(
                    memory_map.load_array_element_constant_index(array, i).unwrap().to_expression(),
                );
            }
            outputs = prepare_outputs(memory_map, instruction_id, array.len, ctx, evaluator);
            let out_expr: Vec<Expression> =
                outputs.iter().map(|w| expression_from_witness(*w)).collect();
            for i in 0..(out_expr.len() - 1) {
                bound_constraint_with_offset(
                    &out_expr[i],
                    &out_expr[i + 1],
                    &Expression::zero(),
                    num_bits,
                    evaluator,
                );
            }
            let bits = evaluate_permutation(&in_expr, &out_expr, evaluator);
            let inputs = in_expr.iter().map(|a| vec![a.clone()]).collect();
            evaluator.opcodes.push(AcirOpcode::Directive(Directive::PermutationSort {
                inputs,
                tuple: 1,
                bits,
                sort_by: vec![0],
            }));
            if let node::ObjectType::Pointer(a) = res_type {
                memory_map.map_array(a, &outputs, ctx);
            } else {
                unreachable!();
            }
        }
    }

    // If more than witness is returned,
    // the result is inside the result type of `Instruction`
    // as a pointer to an array
    (outputs.len() == 1).then_some(Expression::from(&outputs[0])).map(InternalVar::from)
}

// Transform the arguments of intrinsic functions into witnesses
fn prepare_inputs(
    var_cache: &mut InternalVarCache,
    memory_map: &mut AcirMem,
    arguments: &[NodeId],
    cfg: &SsaContext,
    evaluator: &mut Evaluator,
) -> Vec<FunctionInput> {
    let mut inputs: Vec<FunctionInput> = Vec::new();

    for argument in arguments {
        inputs.extend(resolve_node_id(argument, var_cache, memory_map, cfg, evaluator))
    }
    inputs
}

fn resolve_node_id(
    node_id: &NodeId,
    var_cache: &mut InternalVarCache,
    memory_map: &mut AcirMem,
    cfg: &SsaContext,
    evaluator: &mut Evaluator,
) -> Vec<FunctionInput> {
    let node_object = cfg.try_get_node(*node_id).expect("could not find node for {node_id}");
    match node_object {
        node::NodeObject::Obj(v) => {
            let node_obj_type = node_object.get_type();
            match node_obj_type {
                // If the `Variable` represents a Pointer
                // Then we know that it is an `Array`
                node::ObjectType::Pointer(a) => resolve_array(a, memory_map, cfg, evaluator),
                // If it is not a pointer, we attempt to fetch the witness associated with it
                _ => match v.witness {
                    Some(w) => {
                        vec![FunctionInput { witness: w, num_bits: v.size_in_bits() }]
                    }
                    None => todo!("generate a witness"),
                },
            }
        }
        _ => {
            // Upon the case that the `NodeObject` is not a `Variable`,
            // we attempt to fetch an associated `InternalVar`.
            // Otherwise, this is a internal compiler error.
            let internal_var = var_cache.get(node_id);
            match internal_var {
                Some(var) => {
                    let witness = var
                        .clone()
                        .get_or_compute_witness(evaluator, false)
                        .expect("unexpected constant expression");
                    vec![FunctionInput { witness, num_bits: node_object.size_in_bits() }]
                }
                None => unreachable!("invalid input: {:?}", node_object),
            }
        }
    }
}

fn resolve_array(
    array_id: ArrayId,
    acir_mem: &mut AcirMem,
    cfg: &SsaContext,
    evaluator: &mut Evaluator,
) -> Vec<FunctionInput> {
    let mut inputs = Vec::new();

    let array = &cfg.mem[array_id];
    let num_bits = array.element_type.bits();
    for i in 0..array.len {
        let mut arr_element = acir_mem
            .load_array_element_constant_index(array, i)
            .expect("array index out of bounds");

        let witness = arr_element.get_or_compute_witness(evaluator, true).expect(
            "infallible: `None` can only be returned when we disallow constant Expressions.",
        );
        let func_input = FunctionInput { witness, num_bits };

        acir_mem.array_map_mut(array.id).insert(i, arr_element); //todo ca sert a qqchose ??

        inputs.push(func_input)
    }

    inputs
}

fn prepare_outputs(
    memory_map: &mut AcirMem,
    pointer: NodeId,
    output_nb: u32,
    ctx: &SsaContext,
    evaluator: &mut Evaluator,
) -> Vec<Witness> {
    // Create fresh variables that will link to the output
    let outputs = vecmap(0..output_nb, |_| evaluator.add_witness_to_cs());

    let l_obj = ctx.try_get_node(pointer).unwrap();
    if let node::ObjectType::Pointer(a) = l_obj.get_type() {
        memory_map.map_array(a, &outputs, ctx);
    }
    outputs
}<|MERGE_RESOLUTION|>--- conflicted
+++ resolved
@@ -1,15 +1,11 @@
 use crate::{
     ssa::{
-<<<<<<< HEAD
-        acir_gen::{constraints::to_radix_base, AcirMem, InternalVar, InternalVarCache},
-=======
         acir_gen::{
             constraints::{bound_constraint_with_offset, to_radix_base},
             expression_from_witness,
             operations::sort::evaluate_permutation,
-            InternalVar, InternalVarCache, MemoryMap,
+            InternalVar, InternalVarCache, AcirMem,
         },
->>>>>>> 32e93202
         builtin,
         context::SsaContext,
         mem::{ArrayId, Memory},
