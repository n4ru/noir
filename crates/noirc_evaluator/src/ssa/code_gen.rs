--- conflicted
+++ resolved
@@ -1,261 +1,28 @@
-<<<<<<< HEAD
 use super::block::BlockId;
 use super::context::SsaContext;
-use super::node::{Instruction, Node, NodeId, Operation, Variable};
+use super::node::{ConstrainOp, Instruction, Node, NodeId, Operation, Variable};
 use super::{block, node, ssa_form};
 use std::collections::HashMap;
-=======
-use super::block::{BasicBlock, BlockId};
-use super::mem::Memory;
-use super::node::{ConstrainOp, Instruction, NodeId, NodeObj, ObjectType, Operation};
-use super::{block, flatten, integer, node, optim, ssa_form};
-use std::collections::HashMap;
-use std::collections::HashSet;
->>>>>>> 81576d35
 
 use super::super::environment::Environment;
 use super::super::errors::{RuntimeError, RuntimeErrorKind};
 use crate::object::Object;
-<<<<<<< HEAD
-=======
-use crate::ssa::acir_gen::Acir;
-//use crate::ssa::function;
-use crate::ssa::node::Node;
-use crate::Evaluator;
-//use acvm::acir::OPCODE;
->>>>>>> 81576d35
 use acvm::FieldElement;
 use noirc_frontend::hir::Context;
-<<<<<<< HEAD
 use noirc_frontend::hir_def::expr::{HirConstructorExpression, HirMemberAccess};
-=======
-//use noirc_frontend::hir_def::expr::HirCallExpression;
->>>>>>> 81576d35
 use noirc_frontend::hir_def::function::HirFunction;
 use noirc_frontend::hir_def::stmt::HirPattern;
 use noirc_frontend::hir_def::{
     expr::{HirBinaryOp, HirBinaryOpKind, HirExpression, HirForExpression, HirLiteral},
     stmt::{HirConstrainStatement, HirLetStatement, HirStatement},
 };
-<<<<<<< HEAD
 use noirc_frontend::node_interner::{ExprId, IdentId, NodeInterner, StmtId};
 use noirc_frontend::util::vecmap;
-use noirc_frontend::Type;
+use noirc_frontend::{FunctionKind, Type};
 
 struct IRGenerator<'a> {
     context: SsaContext<'a>,
     value_names: HashMap<NodeId, u32>,
-=======
-use noirc_frontend::node_interner::{ExprId, IdentId, StmtId};
-use noirc_frontend::FunctionKind;
-//use noirc_frontend::{FunctionKind, Type};
-use num_bigint::BigUint;
-
-// This is a 'master' class for generating the SSA IR from the AST
-// It contains all the data; the node objects representing the source code in the nodes arena
-// and The CFG in the blocks arena
-// everything else just reference objects from these two arena using their index.
-pub struct IRGenerator<'a> {
-    pub context: Option<&'a Context>,
-
-    pub first_block: BlockId,
-    pub current_block: BlockId,
-    blocks: arena::Arena<block::BasicBlock>,
-    pub nodes: arena::Arena<node::NodeObj>,
-    pub mem: Memory,
-    pub id0: arena::Index, //dummy index.. should we put a dummy object somewhere?
-    pub value_name: HashMap<NodeId, u32>,
-    pub sealed_blocks: HashSet<BlockId>,
-}
-
-impl<'a> IRGenerator<'a> {
-    pub fn new(context: &Context) -> IRGenerator {
-        let mut pc = IRGenerator {
-            context: Some(context),
-            id0: IRGenerator::dummy_id(),
-            first_block: BlockId::dummy(),
-            current_block: BlockId::dummy(),
-            blocks: arena::Arena::new(),
-            nodes: arena::Arena::new(),
-            mem: Memory::default(),
-            // dummy_instruction: ParsingContext::dummy_id(),
-            value_name: HashMap::new(),
-            sealed_blocks: HashSet::new(),
-        };
-        block::create_first_block(&mut pc);
-        pc
-    }
-
-    pub fn insert_block(&mut self, block: BasicBlock) -> &mut BasicBlock {
-        let id = self.blocks.insert(block);
-        let block = &mut self.blocks[id];
-        block.id = BlockId(id);
-        block
-    }
-
-    //Display an object for debugging puposes
-    fn node_to_string(&self, id: NodeId) -> String {
-        if let Some(var) = self.try_get_node(id) {
-            return format!("{}", var);
-        } else {
-            return format!("unknown {:?}", id.0.into_raw_parts().0);
-        }
-    }
-
-    pub fn print_block(&self, b: &block::BasicBlock) {
-        for id in &b.instructions {
-            let ins = self.get_instruction(*id);
-            let mut str_res = if ins.res_name.is_empty() {
-                format!("{:?}", id.0.into_raw_parts().0)
-            } else {
-                ins.res_name.clone()
-            };
-            if ins.is_deleted {
-                str_res += " -DELETED";
-            }
-            let lhs_str = self.node_to_string(ins.lhs);
-            let rhs_str = self.node_to_string(ins.rhs);
-            let mut ins_str = format!("{} op:{:?} {}", lhs_str, ins.operator, rhs_str);
-
-            if ins.operator == node::Operation::Phi {
-                ins_str += "(";
-                for (v, b) in &ins.phi_arguments {
-                    ins_str += &format!(
-                        "{:?}:{:?}, ",
-                        v.0.into_raw_parts().0,
-                        b.0.into_raw_parts().0
-                    );
-                }
-                ins_str += ")";
-            }
-            println!("{}: {}", str_res, ins_str);
-        }
-    }
-
-    pub fn print(&self) {
-        let mut ins_nb = 0;
-        for (i, (_, b)) in self.blocks.iter().enumerate() {
-            println!("************* Block n.{}", i);
-            self.print_block(b);
-            ins_nb += b.instructions.len();
-        }
-        println!("*** TOTAL: {} instructions", ins_nb);
-    }
-
-    pub fn context(&self) -> &Context {
-        self.context.unwrap()
-    }
-
-    pub fn remove_block(&mut self, block: BlockId) {
-        self.blocks.remove(block.0);
-    }
-
-    /// Add an instruction to self.nodes and sets its id.
-    /// This function does NOT push the instruction to the current block.
-    /// See push_instruction for that.
-    pub fn add_instruction(&mut self, instruction: node::Instruction) -> NodeId {
-        let obj = NodeObj::Instr(instruction);
-        let id = NodeId(self.nodes.insert(obj));
-        match &mut self[id] {
-            NodeObj::Instr(i) => i.id = id,
-            _ => unreachable!(),
-        }
-
-        id
-    }
-
-    /// Adds the instruction to self.nodes and pushes it to the current block
-    pub fn push_instruction(&mut self, instruction: node::Instruction) -> NodeId {
-        let id = self.add_instruction(instruction);
-        if let NodeObj::Instr(_) = &self[id] {
-            self.get_current_block_mut().instructions.push(id);
-        }
-        id
-    }
-
-    pub fn add_const(&mut self, constant: node::Constant) -> NodeId {
-        let obj = NodeObj::Const(constant);
-        let id = NodeId(self.nodes.insert(obj));
-        match &mut self[id] {
-            node::NodeObj::Const(c) => c.id = id,
-            _ => unreachable!(),
-        }
-
-        id
-    }
-
-    pub fn find_variable(&self, definition: &Option<IdentId>) -> Option<&node::Variable> {
-        if definition.is_none() {
-            return None;
-        }
-        for (_, o) in &self.nodes {
-            if let node::NodeObj::Obj(v) = o {
-                if v.def == *definition {
-                    return Some(v);
-                }
-            }
-        }
-        None
-    }
-
-    pub fn find_const_with_type(
-        &self,
-        value: &BigUint,
-        e_type: node::ObjectType,
-    ) -> Option<NodeId> {
-        //TODO We should map constant values to id
-        for (idx, o) in &self.nodes {
-            if let node::NodeObj::Const(c) = o {
-                if c.value == *value && c.get_type() == e_type {
-                    return Some(NodeId(idx));
-                }
-            }
-        }
-        None
-    }
-
-    pub fn dummy_id() -> arena::Index {
-        arena::Index::from_raw_parts(std::usize::MAX, 0)
-    }
-
-    pub fn try_get_node(&self, id: NodeId) -> Option<&node::NodeObj> {
-        self.nodes.get(id.0)
-    }
-
-    pub fn try_get_node_mut(&mut self, id: NodeId) -> Option<&mut node::NodeObj> {
-        self.nodes.get_mut(id.0)
-    }
-
-    fn get_object_type(&self, id: NodeId) -> node::ObjectType {
-        self[id].get_type()
-    }
-
-    //Returns the object value if it is a constant, None if not. TODO: handle types
-    pub fn get_as_constant(&self, id: NodeId) -> Option<FieldElement> {
-        if let Some(node::NodeObj::Const(c)) = self.try_get_node(id) {
-            return Some(FieldElement::from_be_bytes_reduce(&c.value.to_bytes_be()));
-        }
-        None
-    }
-
-    //todo handle errors
-    fn get_instruction(&self, id: NodeId) -> &node::Instruction {
-        self.try_get_instruction(id)
-            .expect("Index not found or not an instruction")
-    }
-
-    pub fn get_mut_instruction(&mut self, id: NodeId) -> &mut node::Instruction {
-        self.try_get_mut_instruction(id)
-            .expect("Index not found or not an instruction")
-    }
-
-    pub fn try_get_instruction(&self, id: NodeId) -> Option<&node::Instruction> {
-        if let Some(NodeObj::Instr(i)) = self.try_get_node(id) {
-            return Some(i);
-        }
-        None
-    }
->>>>>>> 81576d35
 
     /// The current value of a variable. Used for flattening structs
     /// into multiple variables/values
@@ -293,32 +60,15 @@
     Ok(this.context)
 }
 
-<<<<<<< HEAD
 impl<'a> IRGenerator<'a> {
     pub fn new(context: &Context) -> IRGenerator {
         IRGenerator {
             context: SsaContext::new(context),
             value_names: HashMap::new(),
             variable_values: HashMap::new(),
-=======
-    pub fn new_instruction(
-        &mut self,
-        lhs: NodeId,
-        rhs: NodeId,
-        opcode: node::Operation,
-        optype: node::ObjectType,
-    ) -> NodeId {
-        //Add a new instruction to the nodes arena
-        let mut i = node::Instruction::new(opcode, lhs, rhs, optype, Some(self.current_block));
-        //Basic simplification
-        optim::simplify(self, &mut i);
-        if i.is_deleted {
-            return i.rhs;
->>>>>>> 81576d35
-        }
-    }
-
-<<<<<<< HEAD
+        }
+    }
+
     fn find_variable(&self, variable_def: Option<IdentId>) -> Option<&Value> {
         variable_def.and_then(|def| self.variable_values.get(&def))
     }
@@ -342,21 +92,49 @@
 
         let ident_name = dbg!(self.ident_name(ident_id));
         let obj = env.get(&ident_name);
-        let obj_type = node::ObjectType::get_type_from_object(&obj);
-
-        // TODO: Creating a new variable won't work for struct/tuple types here
-        //new variable - should be in a let statement? The let statement should set the type
-        let obj = node::Variable {
-            id: NodeId::dummy(),
-            name: ident_name.clone(),
-            obj_type,
-            root: None,
-            def: ident_def,
-            witness: node::get_witness_from_object(&obj),
-            parent_block: self.context.current_block,
+        let o_type = self
+            .context
+            .context
+            .def_interner
+            .id_type(ident_def.unwrap());
+
+        let var = match obj {
+            Object::Array(a) => {
+                let obj_type = o_type.into();
+                //We should create an array from 'a' witnesses
+                self.context.mem.create_array_from_object(
+                    &a,
+                    ident_def.unwrap(),
+                    obj_type,
+                    &ident_name,
+                );
+                let array_index = (self.context.mem.arrays.len() - 1) as u32;
+                node::Variable {
+                    id: NodeId::dummy(),
+                    name: ident_name.clone(),
+                    obj_type: node::ObjectType::Pointer(array_index),
+                    root: None,
+                    def: ident_def,
+                    witness: None,
+                    parent_block: self.context.current_block,
+                }
+            }
+            _ => {
+                let obj_type = node::ObjectType::get_type_from_object(&obj);
+                //new variable - should be in a let statement? The let statement should set the type
+                node::Variable {
+                    id: NodeId::dummy(),
+                    name: ident_name.clone(),
+                    obj_type,
+                    root: None,
+                    def: ident_def,
+                    witness: node::get_witness_from_object(&obj),
+                    parent_block: self.context.current_block,
+                }
+            }
         };
 
-        let v_id = self.context.add_variable(obj, None);
+        let v_id = self.context.add_variable(var, None);
         self.context
             .get_current_block_mut()
             .update_variable(v_id, v_id);
@@ -366,143 +144,6 @@
 
     fn def_interner(&self) -> &NodeInterner {
         &self.context.context.def_interner
-=======
-    //Retrieve the object conresponding to the const value given in argument
-    // If such object does not exist, we create one
-    pub fn get_or_create_const(&mut self, x: FieldElement, t: node::ObjectType) -> NodeId {
-        let value = BigUint::from_bytes_be(&x.to_bytes()); //TODO a const should be a field element
-        if let Some(prev_const) = self.find_const_with_type(&value, t) {
-            return prev_const;
-        }
-
-        self.add_const(node::Constant {
-            id: NodeId::dummy(),
-            value,
-            value_str: String::new(),
-            value_type: t,
-        })
-    }
-
-    //same as update_variable but using the var index instead of var
-    pub fn update_variable_id(&mut self, var_id: NodeId, new_var: NodeId, new_value: NodeId) {
-        let root_id = self.get_root_value(var_id);
-        let root = self.get_variable(root_id).unwrap();
-        let root_name = root.name.clone();
-        let cb = self.get_current_block_mut();
-        cb.update_variable(var_id, new_value);
-        let vname = self.value_name.entry(var_id).or_insert(0);
-        *vname += 1;
-        let variable_id = *vname;
-
-        if let Ok(nvar) = self.get_mut_variable(new_var) {
-            nvar.name = format!("{}{}", root_name, variable_id);
-        }
-    }
-
-    //Return the type of the operation result, based on the left hand type
-    pub fn get_result_type(&self, op: Operation, lhs_type: node::ObjectType) -> node::ObjectType {
-        match op {
-            Operation::Eq
-            | Operation::Ne
-            | Operation::Ugt
-            | Operation::Uge
-            | Operation::Ult
-            | Operation::Ule
-            | Operation::Sgt
-            | Operation::Sge
-            | Operation::Slt
-            | Operation::Sle
-            | Operation::Lt
-            | Operation::Gt
-            | Operation::Lte
-            | Operation::Gte => ObjectType::Boolean,
-            Operation::Jne
-            | Operation::Jeq
-            | Operation::Jmp
-            | Operation::Nop
-            | Operation::Constrain(_)
-            | Operation::Store(_) => ObjectType::NotAnObject,
-            Operation::Load(adr) => self.mem.arrays[adr as usize].element_type,
-            Operation::Cast | Operation::Trunc => unreachable!("cannot determine result type"),
-            _ => lhs_type,
-        }
-    }
-
-    //blocks/////////////////////////
-    pub fn try_get_block_mut(&mut self, id: BlockId) -> Option<&mut block::BasicBlock> {
-        self.blocks.get_mut(id.0)
-    }
-
-    pub fn get_current_block(&self) -> &block::BasicBlock {
-        &self[self.current_block]
-    }
-
-    pub fn get_current_block_mut(&mut self) -> &mut block::BasicBlock {
-        let current = self.current_block;
-        &mut self[current]
-    }
-
-    pub fn iter_blocks(&self) -> impl Iterator<Item = &BasicBlock> {
-        self.blocks.iter().map(|(_id, block)| block)
-    }
-
-    ////////////////PARSING THE AST//////////////////////////////////////////////
-    /// Compiles the AST into the intermediate format by evaluating the main function
-    pub fn evaluate_main(
-        &mut self,
-        env: &mut Environment,
-        context: &'a Context,
-        main_func_body: HirFunction, //main function
-    ) -> Result<(), RuntimeError> {
-        self.context = Some(context);
-
-        let block = main_func_body.block(&context.def_interner);
-        for stmt_id in block.statements() {
-            self.evaluate_statement(env, stmt_id)?;
-        }
-
-        Ok(())
-    }
-
-    pub fn pause(interactive: bool) {
-        if_debug::if_debug!(if interactive {
-            let mut number = String::new();
-            println!("Press enter to continue");
-            std::io::stdin().read_line(&mut number).unwrap();
-        });
-    }
-    //Optimise, flatten and truncate IR and then generates ACIR representation from it
-    pub fn ir_to_acir(
-        &mut self,
-        evaluator: &mut Evaluator,
-        interactive: bool,
-    ) -> Result<(), RuntimeError> {
-        //SSA
-        dbg!("SSA:");
-        self.print();
-        IRGenerator::pause(interactive);
-
-        //Optimisation
-        block::compute_dom(self);
-        dbg!("CSE:");
-        optim::cse(self);
-        self.print();
-        IRGenerator::pause(interactive);
-        //Unrolling
-        dbg!("unrolling:");
-        flatten::unroll_tree(self);
-        self.print();
-        IRGenerator::pause(interactive);
-        optim::cse(self);
-        //Truncation
-        integer::overflow_strategy(self);
-        self.print();
-        IRGenerator::pause(interactive);
-        //ACIR
-        self.acir(evaluator);
-        dbg!("DONE");
-        Ok(())
->>>>>>> 81576d35
     }
 
     fn evaluate_infix_expression(
@@ -510,27 +151,16 @@
         lhs: NodeId,
         rhs: NodeId,
         op: HirBinaryOp,
-<<<<<<< HEAD
-    ) -> Result<Value, RuntimeError> {
+    ) -> Result<NodeId, RuntimeError> {
         let ltype = self.context.get_object_type(lhs);
-
-        let optype = ltype; //n.b. we do not verify rhs type as it should have been handled by the typechecker.
-
-        // Get the opcode from the infix operator
-        let opcode = node::to_operation(op.kind, optype);
-        let instruction = self.context.new_instruction(lhs, rhs, opcode, optype);
-        Ok(Value::Single(instruction))
-=======
-    ) -> Result<NodeId, RuntimeError> {
-        let ltype = self.get_object_type(lhs);
         //n.b. we do not verify rhs type as it should have been handled by the type checker.
 
         // Get the opcode from the infix operator
         let opcode = node::to_operation(op.kind, ltype);
         // Get the result type from the opcode
-        let optype = self.get_result_type(opcode, ltype);
+        let optype = self.context.get_result_type(opcode, ltype);
         if opcode == node::Operation::Ass {
-            if let Some(lhs_ins) = self.try_get_mut_instruction(lhs) {
+            if let Some(lhs_ins) = self.context.try_get_mut_instruction(lhs) {
                 if let node::Operation::Load(array) = lhs_ins.operator {
                     //make it a store rhs
                     lhs_ins.operator = node::Operation::Store(array);
@@ -539,8 +169,7 @@
                 }
             }
         }
-        Ok(self.new_instruction(lhs, rhs, opcode, optype))
->>>>>>> 81576d35
+        Ok(self.context.new_instruction(lhs, rhs, opcode, optype))
     }
 
     pub fn evaluate_statement(
@@ -614,38 +243,33 @@
         env: &mut Environment,
         constrain_stmt: HirConstrainStatement,
     ) -> Result<(), RuntimeError> {
-        let lhs = self.expression_to_object(env, &constrain_stmt.0.lhs)?;
-        let rhs = self.expression_to_object(env, &constrain_stmt.0.rhs)?;
+        let lhs = self
+            .expression_to_object(env, &constrain_stmt.0.lhs)?
+            .unwrap_id();
+        let rhs = self
+            .expression_to_object(env, &constrain_stmt.0.rhs)?
+            .unwrap_id();
 
         match constrain_stmt.0.operator.kind {
             // HirBinaryOpKind::Add => binary_op::handle_add_op(lhs, rhs, self),
             // HirBinaryOpKind::Subtract => binary_op::handle_sub_op(lhs, rhs, self),
             // HirBinaryOpKind::Multiply => binary_op::handle_mul_op(lhs, rhs, self),
             // HirBinaryOpKind::Divide => binary_op::handle_div_op(lhs, rhs, self),
-<<<<<<< HEAD
-            HirBinaryOpKind::NotEqual => todo!(),
-            HirBinaryOpKind::Equal => {
-                //TODO; the truncate strategy should benefit from this.
-                //if one of them is a const, them we update the value array of the other to the same const
-                // we should replace one with the other 'everywhere'
-                // we should merge their property; min(max), min(bitsize),etc..
-                Ok(self.context.new_instruction(
-                    lhs.unwrap_id(),
-                    rhs.unwrap_id(),
-                    node::Operation::EqGate,
-                    node::ObjectType::NotAnObject,
-                ))
-            }
-            // HirBinaryOpKind::And => binary_op::handle_and_op(lhs, rhs, self),
-            // HirBinaryOpKind::Xor => binary_op::handle_xor_op(lhs, rhs, self),
-            HirBinaryOpKind::Less => todo!(),
-=======
-            HirBinaryOpKind::NotEqual => Ok(self.new_instruction(lhs, rhs, node::Operation::Constrain(ConstrainOp::Neq), node::ObjectType::NotAnObject)),
-            HirBinaryOpKind::Equal => Ok(self.new_instruction(lhs, rhs, node::Operation::Constrain(ConstrainOp::Eq), node::ObjectType::NotAnObject)),
+            HirBinaryOpKind::NotEqual => Ok(self.context.new_instruction(
+                lhs,
+                rhs,
+                node::Operation::Constrain(ConstrainOp::Neq),
+                node::ObjectType::NotAnObject,
+            )),
+            HirBinaryOpKind::Equal => Ok(self.context.new_instruction(
+                lhs,
+                rhs,
+                node::Operation::Constrain(ConstrainOp::Eq),
+                node::ObjectType::NotAnObject,
+            )),
             HirBinaryOpKind::And => todo!(),
             // HirBinaryOpKind::Xor => binary_op::handle_xor_op(lhs, rhs, self),
-            HirBinaryOpKind::Less => todo!(),// Ok(self.new_instruction(lhs, rhs, node::Operation::LtGate, node::ObjectType::NotAnObject)),
->>>>>>> 81576d35
+            HirBinaryOpKind::Less => todo!(), // Ok(self.new_instruction(lhs, rhs, node::Operation::LtGate, node::ObjectType::NotAnObject)),
             HirBinaryOpKind::LessEqual => todo!(),
             HirBinaryOpKind::Greater => todo!(),
             HirBinaryOpKind::GreaterEqual => {
@@ -732,6 +356,15 @@
         value_id: NodeId,
     ) -> Value {
         let obj_type = typ.into();
+
+        if matches!(obj_type, node::ObjectType::Pointer(_)) {
+            if let Ok(rhs_mut) = self.context.get_mut_variable(value_id) {
+                rhs_mut.def = ident_def;
+                rhs_mut.name = variable_name;
+                return Value::Single(value_id);
+            }
+        }
+
         let new_var = Variable::new(
             obj_type,
             variable_name,
@@ -824,51 +457,10 @@
         &mut self,
         env: &mut Environment,
         let_stmt: HirLetStatement,
-<<<<<<< HEAD
     ) -> Result<(), RuntimeError> {
         let rhs = self.expression_to_object(env, &let_stmt.expression)?;
         self.bind_pattern(&let_stmt.pattern, rhs);
         Ok(())
-=======
-    ) -> Result<NodeId, RuntimeError> {
-        //create a variable from the left side of the statement, evaluate the right and generate an assign instruction.
-
-        // Extract the expression
-        let rhs_id = self.expression_to_object(env, &let_stmt.expression)?;
-        //TODO: is there always an expression? if not, how can we get the type of the variable?
-        let rtype = self[rhs_id].get_type();
-
-        // Convert the LHS into an identifier
-        let (variable_name, ident_def) = self.pattern_name_and_def(&let_stmt.pattern);
-
-        if matches!(rtype, node::ObjectType::Pointer(_)) {
-            if let Ok(rhs_mut) = self.get_mut_variable(rhs_id) {
-                rhs_mut.def = ident_def;
-                rhs_mut.name = variable_name;
-                return Ok(rhs_id);
-            }
-        }
-        //Create a new variable;
-        //TODO in the name already exists, we should use something else (from env) to find a variable (identid?)
-
-        let new_var = node::Variable {
-            id: NodeId::dummy(),
-            obj_type: rtype, //TODO - what if type is defined on lhs only?
-            name: variable_name,
-            root: None,
-            def: ident_def,
-            witness: None,
-            parent_block: self.current_block,
-        };
-        let id = self.add_variable(new_var, None);
-
-        //Assign rhs to lhs
-        let result = self.new_instruction(id, rhs_id, node::Operation::Ass, rtype);
-        //This new variable should not be available in outer scopes.
-        let cb = self.get_current_block_mut();
-        cb.update_variable(id, result); //update the value array. n.b. we should not update the name as it is the first assignment (let)
-        Ok(result)
->>>>>>> 81576d35
     }
 
     pub(crate) fn expression_to_object(
@@ -879,32 +471,25 @@
         let expr = self.def_interner().expression(expr_id);
         let span = self.def_interner().expr_span(expr_id);
         match expr {
-<<<<<<< HEAD
-            HirExpression::Literal(HirLiteral::Integer(x)) => Ok(Value::Single(self.context.new_constant(x))),
-            HirExpression::Literal(HirLiteral::Array(_arr_lit)) => {
-                //TODO - handle arrays
-                todo!();
-                //Ok(Object::Array(Array::from(self, env, _arr_lit)?)) 
-=======
             HirExpression::Literal(HirLiteral::Integer(x)) => {
-                let int_type = self.context().def_interner.id_type(expr_id);
-                let element_type = node::ObjectType::from_type(int_type);
-                Ok(self.get_or_create_const(x, element_type))
+                let int_type = self.def_interner().id_type(expr_id);
+                let element_type = int_type.into();
+                Ok(Value::Single(self.context.get_or_create_const(x, element_type)))
             },
             HirExpression::Literal(HirLiteral::Array(arr_lit)) => {
                 //We create a MemArray
-                let arr_type = self.context().def_interner.id_type(expr_id);
-                let element_type = node::ObjectType::from_type(arr_type);    //WARNING array type!
-
-                let array_index = self.mem.create_new_array(arr_lit.length as u32, element_type, &String::new());
+                let arr_type = self.def_interner().id_type(expr_id);
+                let element_type = arr_type.into();    //WARNING array type!
+
+                let array_index = self.context.mem.create_new_array(arr_lit.length as u32, element_type, &String::new());
                 //We parse the array definition
                 let elements = self.expression_list_to_objects(env, &arr_lit.contents);
-                let array = &mut self.mem.arrays[array_index as usize];
+                let array = &mut self.context.mem.arrays[array_index as usize];
                 let array_adr = array.adr;
                 for (pos, object) in elements.into_iter().enumerate() {
                     //array.witness.push(node::get_witness_from_object(&object));
-                    let lhs_adr = self.get_or_create_const(FieldElement::from((array_adr + pos as u32) as u128), node::ObjectType::Unsigned(32));
-                    self.new_instruction(object, lhs_adr, node::Operation::Store(array_index), element_type);
+                    let lhs_adr = self.context.get_or_create_const(FieldElement::from((array_adr + pos as u32) as u128), node::ObjectType::Unsigned(32));
+                    self.context.new_instruction(object, lhs_adr, node::Operation::Store(array_index), element_type);
                 }
                 //Finally, we create a variable pointing to this MemArray
                 let new_var = node::Variable {
@@ -914,13 +499,12 @@
                     root: None,
                     def: None,
                     witness: None,
-                    parent_block: self.current_block,
+                    parent_block: self.context.current_block,
                 };
-                Ok(self.add_variable(new_var, None))
->>>>>>> 81576d35
+                Ok(Value::Single(self.context.add_variable(new_var, None)))
             },
             HirExpression::Ident(x) =>  {
-               Ok(ssa_form::evaluate_identifier(self, env, &x))
+               Ok(self.evaluate_identifier(env, &x))
                 //n.b this creates a new variable if it does not exist, may be we should delegate this to explicit statements (let) - TODO
             },
             HirExpression::Infix(infx) => {
@@ -930,18 +514,13 @@
                 let lhs = self.expression_to_object(env, &infx.lhs)?.unwrap_id();
                 let rhs = self.expression_to_object(env, &infx.rhs)?.unwrap_id();
                 self.evaluate_infix_expression(lhs, rhs, infx.operator)
+                    .map(Value::Single)
             },
             HirExpression::Cast(cast_expr) => {
-                let lhs = self.expression_to_object(env, &cast_expr.lhs)?;
-<<<<<<< HEAD
+                let lhs = self.expression_to_object(env, &cast_expr.lhs)?.unwrap_id();
                 let rtype = cast_expr.r#type.into();
 
-                // Note: using .into_id here means structs/tuples are disallowed as the lhs of a cast expression
-                Ok(Value::Single(self.context.new_cast_expression(lhs.unwrap_id(), rtype)))
-=======
-                let rtype = node::ObjectType::from_type(cast_expr.r#type);
-                Ok(self.new_instruction(lhs, lhs, Operation::Cast, rtype))
->>>>>>> 81576d35
+                Ok(Value::Single(self.context.new_instruction(lhs, lhs, Operation::Cast, rtype)))
 
                 //We should generate a cast instruction and handle properly type conversion:
                 // unsigned integer to field ; ok, just checks if bit size over FieldElement::max_num_bits()
@@ -956,73 +535,42 @@
             },
             HirExpression::Index(indexed_expr) => {
                 // Currently these only happen for arrays
-<<<<<<< HEAD
+                let arr_def = self.def_interner().ident_def(&indexed_expr.collection_name);
                 let arr_name = self.def_interner().ident_name(&indexed_expr.collection_name);
                 let ident_span = self.def_interner().ident_span(&indexed_expr.collection_name);
-                let _arr = env.get_array(&arr_name).map_err(|kind|kind.add_span(ident_span))?;
-                //
-                // Evaluate the index expression
-                let index_as_obj = self.expression_to_object(env, &indexed_expr.index)?.unwrap_id();
-                let index_as_u128 = if let Some(index_as_constant) = self.context.get_as_constant(index_as_obj) {
-                    index_as_constant.to_u128()
-=======
-                let arr_def = self.context().def_interner.ident_def(&indexed_expr.collection_name);
-                let arr_name = self.context().def_interner.ident_name(&indexed_expr.collection_name);
-                let ident_span = self.context().def_interner.ident_span(&indexed_expr.collection_name);
-                let arr_type = self.context().def_interner.id_type(arr_def.unwrap());
-                let o_type = node::ObjectType::from_type(arr_type);
-                let mut array_index = self.mem.arrays.len() as u32;
-                let array = if let Some(moi) = self.mem.find_array(&arr_def) {
-                    array_index= self.mem.get_array_index(moi).unwrap();
+                let arr_type = self.def_interner().id_type(arr_def.unwrap());
+                let o_type = arr_type.into();
+                let mut array_index = self.context.mem.arrays.len() as u32;
+                let array = if let Some(moi) = self.context.mem.find_array(&arr_def) {
+                    array_index= self.context.mem.get_array_index(moi).unwrap();
                     moi
->>>>>>> 81576d35
-                }
-                 else if let Some(pointer) = self.find_variable(&arr_def) {
-                    match pointer.get_type() {
+                }
+                 else if let Some(Value::Single(pointer)) = self.find_variable(arr_def) {
+                    match self.context.get_object_type(*pointer) {
                         node::ObjectType::Pointer(a_id) => {
                             array_index = a_id;
-                            &self.mem.arrays[a_id as usize]
+                            &self.context.mem.arrays[a_id as usize]
                         }
                         _ => unreachable!(),
                     }
                  }
                 else {
                     let arr = env.get_array(&arr_name).map_err(|kind|kind.add_span(ident_span)).unwrap();
-                    self.mem.create_array_from_object(&arr, arr_def.unwrap(), o_type, &arr_name)
+                    self.context.mem.create_array_from_object(&arr, arr_def.unwrap(), o_type, &arr_name)
                 };
                 //let array = self.mem.get_or_create_array(&arr, arr_def.unwrap(), o_type, arr_name);
                 let address = array.adr;
 
                 // Evaluate the index expression
-                let index_as_obj = self.expression_to_object(env, &indexed_expr.index)?;
-                let index_type = self.get_object_type(index_as_obj);
-                let base_adr = self.get_or_create_const(FieldElement::from(address as i128), index_type);
-                let adr_id = self.new_instruction(base_adr, index_as_obj, node::Operation::Add, index_type);
-                 Ok(self.new_instruction(adr_id, adr_id, node::Operation::Load(array_index), o_type))
+                let index_as_obj = self.expression_to_object(env, &indexed_expr.index)?.unwrap_id();
+
+                let index_type = self.context.get_object_type(index_as_obj);
+                let base_adr = self.context.get_or_create_const(FieldElement::from(address as i128), index_type);
+                let adr_id = self.context.new_instruction(base_adr, index_as_obj, node::Operation::Add, index_type);
+                Ok(Value::Single(self.context.new_instruction(adr_id, adr_id, node::Operation::Load(array_index), o_type)))
             },
             HirExpression::Call(call_expr) => {
-<<<<<<< HEAD
-                let _func_meta = self.def_interner().function_meta(&call_expr.func_id);
-                todo!();
-                //TODO generate a new block and checks whether how arguments should be passed (copy or ref)?
-                // Choices are a low level func or an imported library function
-                // If low level, then we use it's func name to find out what function to call
-                // If not then we just call the library as usual with the function definition
-                // todo..match func_meta.kind {
-                //     FunctionKind::Normal => self.call_function(env, &call_expr, call_expr.func_id),
-                //     FunctionKind::LowLevel => {
-                //         let attribute = func_meta.attributes.expect("all low level functions must contain an attribute which contains the opcode which it links to");
-                //         let opcode_name = attribute.foreign().expect("ice: function marked as foreign, but attribute kind does not match this");
-                //         low_level_function_impl::call_low_level(self, env, opcode_name, (call_expr, span))
-                //     },
-                //     FunctionKind::Builtin => {
-                //         let attribute = func_meta.attributes.expect("all builtin functions must contain an attribute which contains the function name which it links to");
-                //         let builtin_name = attribute.builtin().expect("ice: function marked as a builtin, but attribute kind does not match this");
-                //         builtin::call_builtin(self, env, builtin_name, (call_expr,span))
-                //     },
-                // ...todo }
-=======
-                let func_meta = self.context().def_interner.function_meta(&call_expr.func_id);
+                let func_meta = self.def_interner().function_meta(&call_expr.func_id);
                 match func_meta.kind {
                     FunctionKind::Normal =>  {
                         //Function defined inside the Noir program.
@@ -1041,7 +589,6 @@
                     //     builtin::call_builtin(self, env, builtin_name, (call_expr,span))
                     },
                  }
->>>>>>> 81576d35
             },
             HirExpression::For(for_expr) => self.handle_for_expr(env,for_expr).map_err(|kind|kind.add_span(span)),
             HirExpression::Constructor(constructor) => self.handle_constructor(env, constructor),
@@ -1056,7 +603,6 @@
         }
     }
 
-<<<<<<< HEAD
     fn handle_constructor(
         &mut self,
         env: &mut Environment,
@@ -1115,21 +661,24 @@
     }
 
     //TODO generate phi instructions
-=======
     pub fn expression_list_to_objects(
         &mut self,
         env: &mut Environment,
         exprs: &[ExprId],
     ) -> Vec<NodeId> {
-        let (objects, _errors): (Vec<_>, Vec<_>) = exprs
+        exprs
             .iter()
-            .map(|expr| self.expression_to_object(env, expr))
-            .partition(Result::is_ok);
-
-        objects.into_iter().map(Result::unwrap).collect()
-    }
-
->>>>>>> 81576d35
+            .map(|expr| {
+                match self.expression_to_object(env, expr) {
+                    Ok(Value::Single(id)) => id,
+                    // TODO: Can we have arrays of structs? How should we store each element if
+                    // structs don't exist in ssa?
+                    other => panic!("Unexpected {:?} while codegening ssa array elements", other),
+                }
+            })
+            .collect::<Vec<_>>()
+    }
+
     fn handle_for_expr(
         &mut self,
         env: &mut Environment,
@@ -1149,37 +698,17 @@
         //We support only const range for now
         let start = self.context.get_as_constant(start_idx).unwrap();
         //TODO how should we handle scope (cf. start/end_for_loop)?
-<<<<<<< HEAD
         let iter_name = self.def_interner().ident_name(&for_expr.identifier);
         let iter_def = self.def_interner().ident_def(&for_expr.identifier);
+        let int_type = self.def_interner().id_type(&for_expr.identifier);
         env.store(iter_name.clone(), Object::Constants(start));
-        let iter_id = self.create_new_variable(iter_name, iter_def, env); //TODO do we need to store and retrieve it ?
+        let iter_id = self.create_new_variable(iter_name, iter_def, env);
         let iter_var = self.context.get_mut_variable(iter_id).unwrap();
-        iter_var.obj_type = node::ObjectType::Unsigned(32); //TODO create_new_variable should set the correct type
+        iter_var.obj_type = int_type.into();
         let iter_type = self.context.get_object_type(iter_id);
-        dbg!(iter_type);
         let iter_ass =
             self.context
                 .new_instruction(iter_id, start_idx, node::Operation::Ass, iter_type);
-=======
-        let iter_name = self
-            .context
-            .unwrap()
-            .def_interner
-            .ident_name(&for_expr.identifier);
-        let iter_def = self
-            .context
-            .unwrap()
-            .def_interner
-            .ident_def(&for_expr.identifier);
-        let int_type = self.context().def_interner.id_type(&for_expr.identifier);
-        env.store(iter_name.clone(), Object::Constants(start));
-        let iter_id = self.create_new_variable(iter_name, iter_def, env);
-        let iter_var = self.get_mut_variable(iter_id).unwrap();
-        iter_var.obj_type = node::ObjectType::from_type(int_type);
-        let iter_type = self.get_object_type(iter_id);
-        let iter_ass = self.new_instruction(iter_id, start_idx, node::Operation::Ass, iter_type);
->>>>>>> 81576d35
         //We map the iterator to start_idx so that when we seal the join block, we will get the corrdect value.
         self.update_variable_id(iter_id, iter_ass, start_idx);
 
@@ -1190,32 +719,13 @@
         self.context.current_block = join_idx;
         //should parse a for_expr.condition statement that should evaluate to bool, but
         //we only supports i=start;i!=end for now
-<<<<<<< HEAD
-        //i1=phi(start);
-        let i1 = node::Variable {
-            id: iter_id,
-            obj_type: iter_type,
-            name: String::new(),
-            root: None,
-            def: None,
-            witness: None,
-            parent_block: join_idx,
-        };
-        let i1_id = self.context.add_variable(i1, Some(iter_id)); //TODO we do not need them
-                                                                  //we generate the phi for the iterator because the iterator is manually created
+        //we generate the phi for the iterator because the iterator is manually created
         let phi = self.generate_empty_phi(join_idx, iter_id);
-        self.update_variable_id(iter_id, i1_id, phi); //j'imagine que y'a plus besoin
+        self.update_variable_id(iter_id, iter_id, phi); //is it still needed?
         let cond =
             self.context
                 .new_instruction(phi, end_idx, Operation::Ne, node::ObjectType::Boolean);
         let to_fix = self.context.new_instruction(
-=======
-        //we generate the phi for the iterator because the iterator is manually created
-        let phi = self.generate_empty_phi(join_idx, iter_id);
-        self.update_variable_id(iter_id, iter_id, phi); //is it still needed?
-        let cond = self.new_instruction(phi, end_idx, Operation::Ne, node::ObjectType::Boolean);
-        let to_fix = self.new_instruction(
->>>>>>> 81576d35
             cond,
             NodeId::dummy(),
             node::Operation::Jeq,
@@ -1261,36 +771,12 @@
         ssa_form::seal_block(&mut self.context, join_idx);
 
         //exit block
-<<<<<<< HEAD
         self.context.current_block = exit_id;
         let exit_first = self.context.get_current_block().get_first_instruction();
         block::link_with_target(&mut self.context, join_idx, Some(exit_id), Some(body_id));
         let first_instruction = self.context[body_id].get_first_instruction();
         self.context.try_get_mut_instruction(to_fix).unwrap().rhs = first_instruction;
         Ok(Value::Single(exit_first)) //TODO what should we return???
-=======
-        self.current_block = exit_id;
-        let exit_first = self.get_current_block().get_first_instruction();
-        block::link_with_target(self, join_idx, Some(exit_id), Some(body_id));
-        let first_instruction = self[body_id].get_first_instruction();
-        self.try_get_mut_instruction(to_fix).unwrap().rhs = first_instruction;
-        Ok(exit_first) //TODO what should we return???
-    }
-
-    pub fn acir(&self, evaluator: &mut Evaluator) {
-        let mut acir = Acir::default();
-        let mut fb = Some(&self[self.first_block]);
-        while let Some(block) = fb {
-            for iter in &block.instructions {
-                let ins = self.get_instruction(*iter);
-                acir.evaluate_instruction(ins, evaluator, self);
-            }
-            //TODO we should rather follow the jumps
-            fb = block.left.map(|block_id| &self[block_id]);
-        }
-        Acir::print_circuit(&evaluator.gates);
-        //   dbg!(acir.arith_cache);
->>>>>>> 81576d35
     }
 
     pub fn generate_empty_phi(&mut self, target_block: BlockId, root: NodeId) -> NodeId {
