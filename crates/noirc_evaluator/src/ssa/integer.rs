use super::{
    //block,
    code_gen::IRGenerator,
    node::{self, Instruction, Node, Operation},
    optim,
};
use acvm::FieldElement;
use num_bigint::BigUint;
use num_traits::One;
use std::collections::{HashMap, VecDeque};
use std::convert::TryInto;

//Gets the maximum value of the instruction result
pub fn get_instruction_max(
    eval: &IRGenerator,
    ins: &node::Instruction,
    max_map: &mut HashMap<arena::Index, BigUint>,
    vmap: &HashMap<arena::Index, arena::Index>,
) -> BigUint {
    let r_max = get_obj_max_value(eval, None, ins.rhs, max_map, vmap);
    let l_max = get_obj_max_value(eval, None, ins.lhs, max_map, vmap);
<<<<<<< HEAD
    get_instruction_max_operand(eval, ins, l_max, r_max, max_map, vmap)
}

//Gets the maximum value of the instruction result using the provided operand maximum
pub fn get_instruction_max_operand(
    eval: &IRGenerator,
    ins: &node::Instruction,
    left_max: BigUint,
    right_max: BigUint,
    max_map: &mut HashMap<arena::Index, BigUint>,
    vmap: &HashMap<arena::Index, arena::Index>,
) -> BigUint {
    match ins.operator {
        node::Operation::load(array) => get_load_max(eval, ins.lhs, max_map, vmap, array),
        _ => get_max_value(&ins, left_max, right_max),
    }
=======
    get_max_value(ins, l_max, r_max)
>>>>>>> f1f4f734
}

// Retrieve max possible value of a node; from the max_map if it was already computed
// or else we compute it.
// we use the value array (get_current_value2) in order to handle truncate instructions
// we need to do it because rust did not allow to modify the instruction in block_overflow..
pub fn get_obj_max_value(
    eval: &IRGenerator,
    obj: Option<&node::NodeObj>,
    idx: arena::Index,
    max_map: &mut HashMap<arena::Index, BigUint>,
    vmap: &HashMap<arena::Index, arena::Index>,
) -> BigUint {
    let id = get_value_from_map(idx, vmap); //block.get_current_value(idx);
    if max_map.contains_key(&id) {
        return max_map[&id].clone();
    }

    let obj_ = obj.unwrap_or_else(|| eval.get_object(id).unwrap());

    let result: BigUint;
    result = match obj_ {
        node::NodeObj::Obj(v) => {
            if v.bits() > 100 {
                dbg!(&v);
            }
            (BigUint::one() << v.bits()) - BigUint::one()
        } //TODO check for signed type
        node::NodeObj::Instr(i) => get_instruction_max(eval, i, max_map, vmap),
        node::NodeObj::Const(c) => c.value.clone(), //TODO panic for string constants
    };
    max_map.insert(id, result.clone());
    result
}

//Creates a truncate instruction for obj_id
pub fn truncate(
    eval: &mut IRGenerator,
    obj_id: arena::Index,
    bit_size: u32,
    max_map: &mut HashMap<arena::Index, BigUint>,
) -> Option<arena::Index> {
    // get type
    let obj = eval.get_object(obj_id).unwrap();
    let obj_type = obj.get_type();
    let obj_name = format!("{}", obj);
    //ensure truncate is needed:
    let v_max = &max_map[&obj_id];
    if *v_max >= BigUint::one() << bit_size {
        //TODO is this leaking some info????
        let rhs_bitsize = eval.new_constant(FieldElement::from(bit_size as i128));
        //Create a new truncate instruction '(idx): obj trunc bit_size'
        //set current value of obj to idx
        let mut i =
            node::Instruction::new(node::Operation::trunc, obj_id, rhs_bitsize, obj_type, None);
        if i.res_name.ends_with("_t") {
            //TODO we should use %t so that we can check for this substring (% is not a valid char for a variable name) in the name and then write name%t[number+1]
        }
        i.res_name = obj_name + "_t";
        i.bit_size = v_max.bits() as u32;
        let i_id = eval.nodes.insert(node::NodeObj::Instr(i));
        max_map.insert(i_id, BigUint::from((1_u128 << bit_size) - 1));
        return Some(i_id);
        //we now need to call fix_truncate(), it is done in a separate function in order to not overwhelm the arguments list.
    }
    None
}

//Set the id and parent block of the truncate instruction
//This is needed because the instruction is inserted into a block and not added in the current block like regular instructions
//We also update the value array
pub fn fix_truncate(
    eval: &mut IRGenerator,
    idx: arena::Index,
    prev_id: arena::Index,
    block_idx: arena::Index,
    vmap: &mut HashMap<arena::Index, arena::Index>,
) {
    if let Some(ins) = eval.try_get_mut_instruction(idx) {
        ins.idx = idx;
        ins.parent_block = block_idx;
        vmap.insert(prev_id, idx);
    }
}

//Adds the variable to the list of variables that need to be truncated
fn add_to_truncate(
    eval: &IRGenerator,
    obj_id: arena::Index,
    bit_size: u32,
    to_truncate: &mut HashMap<arena::Index, u32>,
    max_map: &HashMap<arena::Index, BigUint>,
) -> BigUint {
    let v_max = &max_map[&obj_id];
    if *v_max >= BigUint::one() << bit_size {
        if let Some(node::NodeObj::Const(_)) = eval.get_object(obj_id) {
            return v_max.clone(); //a constant cannot be truncated, so we exit the function gracefully
        }
        let truncate_bits;
        if to_truncate.contains_key(&obj_id) {
            truncate_bits = u32::min(to_truncate[&obj_id], bit_size);
            to_truncate.insert(obj_id, truncate_bits);
        } else {
            to_truncate.insert(obj_id, bit_size);
            truncate_bits = bit_size;
        }
        return BigUint::from(truncate_bits - 1);
    }
    v_max.clone()
}

//Truncate the 'to_truncate' list
fn process_to_truncate(
    eval: &mut IRGenerator,
    new_list: &mut Vec<arena::Index>,
    to_truncate: &mut HashMap<arena::Index, u32>,
    max_map: &mut HashMap<arena::Index, BigUint>,
    block_idx: arena::Index,
    vmap: &mut HashMap<arena::Index, arena::Index>,
) {
    for (id, bit_size) in to_truncate.iter() {
        if let Some(truncate_idx) = truncate(eval, *id, *bit_size, max_map) {
            //TODO properly handle signed arithmetic...
            fix_truncate(eval, truncate_idx, *id, block_idx, vmap);
            new_list.push(truncate_idx);
        }
    }
    to_truncate.clear();
}

//Update right and left operands of the provided instruction
fn update_ins_parameters(
    eval: &mut IRGenerator,
    idx: arena::Index,
    lhs: arena::Index,
    rhs: arena::Index,
    max_value: Option<BigUint>,
) {
    let mut ins = eval.try_get_mut_instruction(idx).unwrap();
    ins.lhs = lhs;
    ins.rhs = rhs;
    if let Some(max_v) = max_value {
        ins.max_value = max_v;
    }
}

//Add required truncate instructions on all blocks
pub fn overflow_strategy(eval: &mut IRGenerator) {
    let mut max_map: HashMap<arena::Index, BigUint> = HashMap::new();
    tree_overflow(eval, eval.first_block, &mut max_map);
}

//implement overflow strategy following the dominator tree
pub fn tree_overflow(
    eval: &mut IRGenerator,
    b_idx: arena::Index,
    max_map: &mut HashMap<arena::Index, BigUint>,
) {
    block_overflow(eval, b_idx, max_map);
    let block = eval.get_block(b_idx);
    let bd = block.dominated.clone();
    //TODO: Handle IF statements in there:
    for b in bd {
        tree_overflow(eval, b, &mut max_map.clone());
    }
}

//overflow strategy for one block
//TODO - check the type; we MUST NOT truncate or overflow field elements!!
pub fn block_overflow(
    eval: &mut IRGenerator,
    b_idx: arena::Index,
    //block: &mut node::BasicBlock,
    max_map: &mut HashMap<arena::Index, BigUint>,
) {
    //for each instruction, we compute the resulting max possible value (in term of the field representation of the operation)
    //when it is over the field charac, or if the instruction requires it, then we insert truncate instructions
    // The instructions are insterted in a duplicate list( because of rust ownership..), which we use for
    // processing another cse round for the block because the truncates may be duplicated.
    let block = eval.blocks.get(b_idx).unwrap();
    let mut b: Vec<node::Instruction> = Vec::new();
    let mut new_list: Vec<arena::Index> = Vec::new();
    let mut truncate_map: HashMap<arena::Index, u32> = HashMap::new();
    let mut modify_ins: Option<Instruction> = None;
    let mut trunc_size = FieldElement::zero();
    //RIA...
    for iter in &block.instructions {
        b.push((*eval.try_get_instruction(*iter).unwrap()).clone());
    }
    //since we process the block from the start, the block value array is not relevant
    let mut value_map: HashMap<arena::Index, arena::Index> = HashMap::new();
    let mut memory_map: HashMap<u32, arena::Index> = HashMap::new(); //TODO put in argument
    let mut delete_ins = false;
    for mut ins in b {
        if ins.operator == node::Operation::nop {
            continue;
        }
        let mut i_lhs = ins.lhs;
        let mut i_rhs = ins.rhs;
        //we propagate optimised loads - todo check if it is needed because there is cse at the end
        if node::is_binary(ins.operator) {
            //binary operation:
            i_lhs = super::optim::propagate(eval, ins.lhs);
            i_rhs = super::optim::propagate(eval, ins.rhs);
        }
        //We retrieve get_current_value() in case a previous truncate has updated the value map
        let r_id = get_value_from_map(i_rhs, &value_map);
        let mut update_instruction = false;
        if r_id != ins.rhs {
            ins.rhs = r_id;
            update_instruction = true;
        }
        let l_id = get_value_from_map(i_lhs, &value_map);
        if l_id != ins.lhs {
            ins.lhs = l_id;
            update_instruction = true;
        }

        let r_obj = eval.get_object(r_id).unwrap();
        let l_obj = eval.get_object(l_id).unwrap();
        let r_max = get_obj_max_value(eval, Some(r_obj), r_id, max_map, &value_map);
        get_obj_max_value(eval, Some(l_obj), l_id, max_map, &value_map);
        //insert required truncates
        let to_truncate = ins.truncate_required(l_obj.bits(), r_obj.bits());
        if to_truncate.0 {
            //adds a new truncate(lhs) instruction
            add_to_truncate(eval, l_id, l_obj.bits(), &mut truncate_map, max_map);
        }
        if to_truncate.1 {
            //adds a new truncate(rhs) instruction
            add_to_truncate(eval, r_id, r_obj.bits(), &mut truncate_map, max_map);
        }
        match ins.operator {
            node::Operation::load(_) => {
                //TODO we use a local memory map for now but it should be used in arguments
                //for instance, the join block of a IF should merge the two memorymaps using the condition value
                if let Some(adr) = super::mem::Memory::to_u32(eval, ins.lhs) {
                    if let Some(val) = memory_map.get(&adr) {
                        //optimise static load
                        ins.is_deleted = true;
                        ins.rhs = *val;
                    }
                }
            }
<<<<<<< HEAD
            node::Operation::store(_) => {
                if let Some(adr) = super::mem::Memory::to_u32(eval, ins.lhs) {
                    //optimise static store
                    memory_map.insert(adr, ins.lhs);
                    delete_ins = true;
                }
=======
            if ins.res_type.bits() < l_obj.bits() && r_max.bits() as u32 > ins.res_type.bits() {
                //we need to truncate
                update_instruction = true;
                trunc_size = FieldElement::from(ins.res_type.bits() as i128);
                modify_ins = Some(Instruction::new(
                    node::Operation::trunc,
                    l_id,
                    l_id,
                    ins.res_type,
                    Some(ins.parent_block),
                ));
                //TODO name for the instruction: modify_ins.res_name = l_obj."name"+"_t";
                //n.b. we do not update value map because we re-use the cast instruction
>>>>>>> f1f4f734
            }
            node::Operation::cast => {
                //TODO for now the types we support here are only all integer types (field, signed, unsigned, bool)
                //so a cast would normally translate to a truncate.
                //if res_type and lhs have the same bit size (in a large sens, which include field elements)
                //then either they have the same type and should have been simplified
                //or they don't have the same sign so we keep the cast operator
                //if res_type is smaller than lhs bit size, we look if lhs can hold directly into res_type
                // if not, we need to truncate lhs to a res_type. We modify directly the cast instruction into a truncate
                // in other cases we can keep the cast instruction
                // for instance if res_type is greater than lhs bit size, we need to truncate lhs to its bit size and use the truncate
                // result in the cast, but this is handled by the truncate_required
                // after this function, all cast instructions refer to casting lhs into a bigger (or equal) type
                // anyother case has been transformed into the latter using truncates.
                if ins.res_type == l_obj.get_type() {
                    ins.is_deleted = true;
                    ins.rhs = ins.lhs;
                }
                if ins.res_type.bits() < l_obj.bits() {
                    if r_max.bits() as u32 > ins.res_type.bits() {
                        //we need to truncate
                        update_instruction = true;
                        trunc_size = FieldElement::from(ins.res_type.bits() as i128);
                        modify_ins = Some(Instruction::new(
                            node::Operation::trunc,
                            l_id,
                            l_id,
                            ins.res_type,
                            Some(ins.parent_block),
                        ));
                        //TODO name for the instruction: modify_ins.res_name = l_obj."name"+"_t";
                        //n.b. we do not update value map because we re-use the cast instruction
                    }
                }
            }
            _ => (),
        }

        let mut ins_max = get_instruction_max(eval, &ins, max_map, &value_map);
        if ins_max.bits() >= (FieldElement::max_num_bits() as u64) {
            //let's truncate a and b:
            //- insert truncate(lhs) dans la list des instructions
            //- insert truncate(rhs) dans la list des instructions
            //- update r_max et l_max
            //n.b we could try to truncate only one of them, but then we should check if rhs==lhs.
            let l_trunc_max = add_to_truncate(eval, l_id, l_obj.bits(), &mut truncate_map, max_map);
            let r_trunc_max = add_to_truncate(eval, r_id, r_obj.bits(), &mut truncate_map, max_map);
            ins_max = get_instruction_max_operand(
                eval,
                &ins,
                l_trunc_max.clone(),
                r_trunc_max.clone(),
                max_map,
                &value_map,
            );
            //ins_max = ins.get_max_value(l_trunc_max.clone(), r_trunc_max.clone());
            if ins_max.bits() >= FieldElement::max_num_bits().into() {
                let message = format!(
                    "Require big int implementation, the bit size is too big for the field: {}, {}",
                    l_trunc_max.bits(),
                    r_trunc_max.bits()
                );
                panic!("{}", message);
            }
        }
        process_to_truncate(
            eval,
            &mut new_list,
            &mut truncate_map,
            max_map,
            b_idx,
            &mut value_map,
        );
        if delete_ins {
            delete_ins = false;
        } else {
            new_list.push(ins.idx);
            let l_new = get_value_from_map(l_id, &value_map);
            let r_new = get_value_from_map(r_id, &value_map);
            if l_new != l_id || r_new != r_id || is_sub(&ins.operator) {
                update_instruction = true;
            }
            if update_instruction {
                let mut max_r_value = None;
                if is_sub(&ins.operator) {
                    //for now we pass the max value to the instruction, we could also keep the max_map e.g in the block (or max in each nodeobj)
                    //sub operations require the max value to ensure it does not underflow
                    max_r_value = Some(max_map[&r_new].clone());
                    //we may do that in future when the max_map becomes more used elsewhere (for other optim)
                }
                if let Some(modified_ins) = &modify_ins {
                    ins.operator = modified_ins.operator;
                    ins.rhs = eval.get_const(trunc_size, node::ObjectType::Unsigned(32));
                }
                update_ins_parameters(eval, ins.idx, l_new, r_new, max_r_value);
            }
        }
    }
    update_value_array(eval, b_idx, &value_map);
    let mut anchor: HashMap<node::Operation, VecDeque<arena::Index>> = HashMap::new();
    //We run another round of CSE for the block in order to remove possible duplicated truncates, this will assign 'new_list' to the block instructions
    optim::block_cse(eval, b_idx, &mut anchor, &mut new_list);
}

fn update_value_array(
    eval: &mut IRGenerator,
    b_id: arena::Index,
    vmap: &HashMap<arena::Index, arena::Index>,
) {
    let block = eval.get_block_mut(b_id).unwrap();
    for (old, new) in vmap {
        block.value_map.insert(*old, *new); //TODO we must merge rather than update
    }
}

//Get current value using the provided vmap
pub fn get_value_from_map(
    idx: arena::Index,
    vmap: &HashMap<arena::Index, arena::Index>,
) -> arena::Index {
    match vmap.get(&idx) {
        Some(cur_idx) => *cur_idx,
        None => idx,
    }
}

pub fn get_load_max(
    eval: &IRGenerator,
    address: arena::Index,
    max_map: &mut HashMap<arena::Index, BigUint>,
    vmap: &HashMap<arena::Index, arena::Index>,
    array: u32,
    // obj_type: node::ObjectType,
) -> BigUint {
    if let Some(adr_as_const) = eval.get_as_constant(address) {
        let adr: u32 = adr_as_const.to_u128().try_into().unwrap();
        if let Some(&value) = eval.mem.memory_map.get(&adr) {
            return get_obj_max_value(eval, None, value, max_map, vmap);
        }
    };
    eval.mem.arrays[array as usize].max.clone() //return array max
                                                //  return obj_type.max_size();
}

//Returns the max value of an operation from an upper bound of left and right hand sides
//Function is used to check for overflows over the field size, this is why we use BigUint.
pub fn get_max_value(ins: &Instruction, lhs_max: BigUint, rhs_max: BigUint) -> BigUint {
    match ins.operator {
        Operation::add => lhs_max + rhs_max,
        Operation::safe_add => todo!(),
        Operation::sub => lhs_max + rhs_max,
        Operation::safe_sub => todo!(),
        Operation::mul => lhs_max * rhs_max,
        Operation::safe_mul => todo!(),
        Operation::udiv => lhs_max,
        Operation::sdiv => todo!(),
        Operation::urem => rhs_max - BigUint::from(1_u32),
        Operation::srem => todo!(),
        Operation::div => todo!(),
        Operation::eq => BigUint::from(1_u32),
        Operation::ne => BigUint::from(1_u32),
        Operation::ugt => BigUint::from(1_u32),
        Operation::uge => BigUint::from(1_u32),
        Operation::ult => BigUint::from(1_u32),
        Operation::ule => BigUint::from(1_u32),
        Operation::sgt => BigUint::from(1_u32),
        Operation::sge => BigUint::from(1_u32),
        Operation::slt => BigUint::from(1_u32),
        Operation::sle => BigUint::from(1_u32),
        Operation::lt => BigUint::from(1_u32),
        Operation::gt => BigUint::from(1_u32),
        Operation::lte => BigUint::from(1_u32),
        Operation::gte => BigUint::from(1_u32),
        Operation::and => ins.res_type.max_size(),
        Operation::not => ins.res_type.max_size(),
        Operation::or => ins.res_type.max_size(),
        Operation::xor => ins.res_type.max_size(),
        //'a cast a' means we cast a into res_type of the instruction
        Operation::cast => {
            let type_max = ins.res_type.max_size();
            BigUint::min(lhs_max, type_max)
        }
        Operation::trunc => BigUint::min(
            lhs_max,
            BigUint::from(2_u32).pow(rhs_max.try_into().unwrap()) - BigUint::from(1_u32),
        ),
        //'a = b': a and b must be of same type.
        Operation::ass => rhs_max,
        Operation::nop | Operation::jne | Operation::jeq | Operation::jmp => todo!(),
        Operation::phi => BigUint::max(lhs_max, rhs_max), //TODO operands are in phi_arguments, not lhs/rhs!!
        Operation::eq_gate => BigUint::min(lhs_max, rhs_max),
        Operation::load(_) => {
            unreachable!();
        }
        Operation::store(_) => BigUint::from(0_u32),
    }
}

//indicates if the operation is a substraction, we need to check them for underflow
pub fn is_sub(operator: &Operation) -> bool {
    matches!(operator, Operation::sub | Operation::safe_sub)
}<|MERGE_RESOLUTION|>--- conflicted
+++ resolved
@@ -19,7 +19,6 @@
 ) -> BigUint {
     let r_max = get_obj_max_value(eval, None, ins.rhs, max_map, vmap);
     let l_max = get_obj_max_value(eval, None, ins.lhs, max_map, vmap);
-<<<<<<< HEAD
     get_instruction_max_operand(eval, ins, l_max, r_max, max_map, vmap)
 }
 
@@ -34,11 +33,8 @@
 ) -> BigUint {
     match ins.operator {
         node::Operation::load(array) => get_load_max(eval, ins.lhs, max_map, vmap, array),
-        _ => get_max_value(&ins, left_max, right_max),
-    }
-=======
-    get_max_value(ins, l_max, r_max)
->>>>>>> f1f4f734
+        _ => get_max_value(ins, left_max, right_max),
+    }
 }
 
 // Retrieve max possible value of a node; from the max_map if it was already computed
@@ -283,28 +279,12 @@
                     }
                 }
             }
-<<<<<<< HEAD
             node::Operation::store(_) => {
                 if let Some(adr) = super::mem::Memory::to_u32(eval, ins.lhs) {
                     //optimise static store
                     memory_map.insert(adr, ins.lhs);
                     delete_ins = true;
                 }
-=======
-            if ins.res_type.bits() < l_obj.bits() && r_max.bits() as u32 > ins.res_type.bits() {
-                //we need to truncate
-                update_instruction = true;
-                trunc_size = FieldElement::from(ins.res_type.bits() as i128);
-                modify_ins = Some(Instruction::new(
-                    node::Operation::trunc,
-                    l_id,
-                    l_id,
-                    ins.res_type,
-                    Some(ins.parent_block),
-                ));
-                //TODO name for the instruction: modify_ins.res_name = l_obj."name"+"_t";
-                //n.b. we do not update value map because we re-use the cast instruction
->>>>>>> f1f4f734
             }
             node::Operation::cast => {
                 //TODO for now the types we support here are only all integer types (field, signed, unsigned, bool)
@@ -323,21 +303,19 @@
                     ins.is_deleted = true;
                     ins.rhs = ins.lhs;
                 }
-                if ins.res_type.bits() < l_obj.bits() {
-                    if r_max.bits() as u32 > ins.res_type.bits() {
-                        //we need to truncate
-                        update_instruction = true;
-                        trunc_size = FieldElement::from(ins.res_type.bits() as i128);
-                        modify_ins = Some(Instruction::new(
-                            node::Operation::trunc,
-                            l_id,
-                            l_id,
-                            ins.res_type,
-                            Some(ins.parent_block),
-                        ));
-                        //TODO name for the instruction: modify_ins.res_name = l_obj."name"+"_t";
-                        //n.b. we do not update value map because we re-use the cast instruction
-                    }
+                if ins.res_type.bits() < l_obj.bits() && r_max.bits() as u32 > ins.res_type.bits() {
+                    //we need to truncate
+                    update_instruction = true;
+                    trunc_size = FieldElement::from(ins.res_type.bits() as i128);
+                    modify_ins = Some(Instruction::new(
+                        node::Operation::trunc,
+                        l_id,
+                        l_id,
+                        ins.res_type,
+                        Some(ins.parent_block),
+                    ));
+                    //TODO name for the instruction: modify_ins.res_name = l_obj."name"+"_t";
+                    //n.b. we do not update value map because we re-use the cast instruction
                 }
             }
             _ => (),
