use dep::std;

#[recursive]
fn main(
    verification_key: [field; 114],
    // This is the proof without public inputs attached.
    // 
    // This means: the size of this does not change with the number of public inputs.
<<<<<<< HEAD
    proof: [field; 93],
    public_inputs: [field; 1],
=======
    proof: [Field; 93],
    public_inputs: pub [Field; 1],
>>>>>>> a25d5da3
    // This is currently not public. It is fine given that the vk is a part of the circuit definition.
    // I believe we want to eventually make it public too though.
    key_hash: field,
    proof_b: [field; 93]
) {
    std::verify_proof(
        verification_key.as_slice(),
        proof.as_slice(),
        public_inputs.as_slice(),
        key_hash
    );

    std::verify_proof(
        verification_key.as_slice(),
        proof_b.as_slice(),
        public_inputs.as_slice(),
        key_hash
    );
}<|MERGE_RESOLUTION|>--- conflicted
+++ resolved
@@ -6,13 +6,8 @@
     // This is the proof without public inputs attached.
     // 
     // This means: the size of this does not change with the number of public inputs.
-<<<<<<< HEAD
     proof: [field; 93],
-    public_inputs: [field; 1],
-=======
-    proof: [Field; 93],
-    public_inputs: pub [Field; 1],
->>>>>>> a25d5da3
+    public_inputs: pub [field; 1],
     // This is currently not public. It is fine given that the vk is a part of the circuit definition.
     // I believe we want to eventually make it public too though.
     key_hash: field,
