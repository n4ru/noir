--- conflicted
+++ resolved
@@ -12,10 +12,7 @@
 pub(crate) mod flatten_cfg;
 mod inlining;
 mod mem2reg;
-<<<<<<< HEAD
 mod remove_enable_side_effects;
-=======
-mod remove_bit_shifts;
->>>>>>> b41ce8b5
+mod remove_bit_shifts
 mod simplify_cfg;
 mod unrolling;