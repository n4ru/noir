// Fix usage of intern and resolve
// In some places, we do intern, however in others we are resolving and interning
// Ideally, I want to separate the interning and resolving abstractly
// so separate functions, but combine them naturally
// This could be possible, if lowering, is given a mutable map/scope as a parameter.
// So that it can match Idents to Ids. This is close to what the Scope map looks like
// Except for the num_times_used parameter.
// We can instead have a map from Ident to Into<IdentId> and implement that trait on ResolverMeta
//
//
// XXX: Change mentions of intern to resolve. In regards to the above comment
//
// XXX: Resolver does not check for unused functions
use crate::hir_def::expr::{
    HirArrayLiteral, HirBinaryOp, HirBlockExpression, HirCallExpression, HirCapturedVar,
    HirCastExpression, HirConstructorExpression, HirExpression, HirIdent, HirIfExpression,
    HirIndexExpression, HirInfixExpression, HirLambda, HirLiteral, HirMemberAccess,
    HirMethodCallExpression, HirPrefixExpression, ImplKind,
};

use crate::hir_def::traits::{Trait, TraitConstraint};
use crate::token::{Attributes, FunctionAttribute};
use regex::Regex;
use std::collections::{BTreeMap, HashSet};
use std::rc::Rc;

use crate::graph::CrateId;
use crate::hir::def_map::{LocalModuleId, ModuleDefId, TryFromModuleDefId, MAIN_FUNCTION};
use crate::hir_def::stmt::{HirAssignStatement, HirForStatement, HirLValue, HirPattern};
use crate::node_interner::{
    DefinitionId, DefinitionKind, DependencyId, ExprId, FuncId, GlobalId, NodeInterner, StmtId,
    StructId, TraitId, TraitImplId, TraitMethodId, TypeAliasId,
};
use crate::{
    hir::{def_map::CrateDefMap, resolution::path_resolver::PathResolver},
    BlockExpression, Expression, ExpressionKind, FunctionKind, Ident, Literal, NoirFunction,
    StatementKind,
};
use crate::{
    ArrayLiteral, ContractFunctionType, Distinctness, ForRange, FunctionDefinition,
    FunctionReturnType, Generics, ItemVisibility, LValue, NoirStruct, NoirTypeAlias, Param, Path,
    PathKind, Pattern, Shared, StructType, Type, TypeAlias, TypeVariable, TypeVariableKind,
    UnaryOp, UnresolvedGenerics, UnresolvedTraitConstraint, UnresolvedType, UnresolvedTypeData,
    UnresolvedTypeExpression, Visibility, ERROR_IDENT,
};
use fm::FileId;
use iter_extended::vecmap;
use noirc_errors::{Location, Span, Spanned};

use crate::hir::scope::{
    Scope as GenericScope, ScopeForest as GenericScopeForest, ScopeTree as GenericScopeTree,
};
use crate::hir_def::{
    function::{FuncMeta, HirFunction},
    stmt::{HirConstrainStatement, HirLetStatement, HirStatement},
};

use super::errors::{PubPosition, ResolverError};

const SELF_TYPE_NAME: &str = "Self";

type Scope = GenericScope<String, ResolverMeta>;
type ScopeTree = GenericScopeTree<String, ResolverMeta>;
type ScopeForest = GenericScopeForest<String, ResolverMeta>;

pub struct LambdaContext {
    captures: Vec<HirCapturedVar>,
    /// the index in the scope tree
    /// (sometimes being filled by ScopeTree's find method)
    scope_index: usize,
}

/// The primary jobs of the Resolver are to validate that every variable found refers to exactly 1
/// definition in scope, and to convert the AST into the HIR.
///
/// A Resolver is a short-lived struct created to resolve a top-level definition.
/// One of these is created for each function definition and struct definition.
/// This isn't strictly necessary to its function, it could be refactored out in the future.
pub struct Resolver<'a> {
    scopes: ScopeForest,
    path_resolver: &'a dyn PathResolver,
    def_maps: &'a BTreeMap<CrateId, CrateDefMap>,
    trait_id: Option<TraitId>,
    trait_bounds: Vec<UnresolvedTraitConstraint>,
    pub interner: &'a mut NodeInterner,
    errors: Vec<ResolverError>,
    file: FileId,

    /// Set to the current type if we're resolving an impl
    self_type: Option<Type>,

    /// If we're currently resolving methods within a trait impl, this will be set
    /// to the corresponding trait impl ID.
    current_trait_impl: Option<TraitImplId>,

    /// The current dependency item we're resolving.
    /// Used to link items to their dependencies in the dependency graph
    current_item: Option<DependencyId>,

    /// True if the current module is a contract.
    /// This is usually determined by self.path_resolver.module_id(), but it can
    /// be overridden for impls. Impls are an odd case since the methods within resolve
    /// as if they're in the parent module, but should be placed in a child module.
    /// Since they should be within a child module, in_contract is manually set to false
    /// for these so we can still resolve them in the parent module without them being in a contract.
    in_contract: bool,

    /// Contains a mapping of the current struct or functions's generics to
    /// unique type variables if we're resolving a struct. Empty otherwise.
    /// This is a Vec rather than a map to preserve the order a functions generics
    /// were declared in.
    generics: Vec<(Rc<String>, TypeVariable, Span)>,

    /// When resolving lambda expressions, we need to keep track of the variables
    /// that are captured. We do this in order to create the hidden environment
    /// parameter for the lambda function.
    lambda_stack: Vec<LambdaContext>,
}

/// ResolverMetas are tagged onto each definition to track how many times they are used
#[derive(Debug, PartialEq, Eq)]
struct ResolverMeta {
    num_times_used: usize,
    ident: HirIdent,
    warn_if_unused: bool,
}

pub enum ResolvePathError {
    WrongKind,
    NotFound,
}

impl<'a> Resolver<'a> {
    pub fn new(
        interner: &'a mut NodeInterner,
        path_resolver: &'a dyn PathResolver,
        def_maps: &'a BTreeMap<CrateId, CrateDefMap>,
        file: FileId,
    ) -> Resolver<'a> {
        let module_id = path_resolver.module_id();
        let in_contract = module_id.module(def_maps).is_contract;

        Self {
            path_resolver,
            def_maps,
            trait_id: None,
            trait_bounds: Vec::new(),
            scopes: ScopeForest::default(),
            interner,
            self_type: None,
            generics: Vec::new(),
            errors: Vec::new(),
            lambda_stack: Vec::new(),
            current_trait_impl: None,
            current_item: None,
            file,
            in_contract,
        }
    }

    pub fn set_self_type(&mut self, self_type: Option<Type>) {
        self.self_type = self_type;
    }

    pub fn set_trait_id(&mut self, trait_id: Option<TraitId>) {
        self.trait_id = trait_id;
    }

    pub fn set_trait_impl_id(&mut self, impl_id: Option<TraitImplId>) {
        self.current_trait_impl = impl_id;
    }

    pub fn get_self_type(&mut self) -> Option<&Type> {
        self.self_type.as_ref()
    }

    fn push_err(&mut self, err: ResolverError) {
        self.errors.push(err);
    }

    /// Resolving a function involves interning the metadata
    /// interning any statements inside of the function
    /// and interning the function itself
    /// We resolve and lower the function at the same time
    /// Since lowering would require scope data, unless we add an extra resolution field to the AST
    pub fn resolve_function(
        mut self,
        func: NoirFunction,
        func_id: FuncId,
    ) -> (HirFunction, FuncMeta, Vec<ResolverError>) {
        self.scopes.start_function();
        self.current_item = Some(DependencyId::Function(func_id));

        // Check whether the function has globals in the local module and add them to the scope
        self.resolve_local_globals();

        self.add_generics(&func.def.generics);
        self.trait_bounds = func.def.where_clause.clone();

        let is_low_level_or_oracle = func
            .attributes()
            .function
            .as_ref()
            .map_or(false, |func| func.is_low_level() || func.is_oracle());
        let (hir_func, func_meta) = self.intern_function(func, func_id);
        let func_scope_tree = self.scopes.end_function();

        // The arguments to low-level and oracle functions are always unused so we do not produce warnings for them.
        if !is_low_level_or_oracle {
            self.check_for_unused_variables_in_scope_tree(func_scope_tree);
        }

        self.trait_bounds.clear();
        (hir_func, func_meta, self.errors)
    }

    pub fn resolve_trait_function(
        &mut self,
        name: &Ident,
        generics: &UnresolvedGenerics,
        parameters: &[(Ident, UnresolvedType)],
        return_type: &FunctionReturnType,
        where_clause: &[UnresolvedTraitConstraint],
        func_id: FuncId,
    ) -> (HirFunction, FuncMeta) {
        self.scopes.start_function();

        // Check whether the function has globals in the local module and add them to the scope
        self.resolve_local_globals();

        self.trait_bounds = where_clause.to_vec();

        let kind = FunctionKind::Normal;
        let def = FunctionDefinition {
            name: name.clone(),
            attributes: Attributes::empty(),
            is_open: false,
            is_internal: false,
            is_unconstrained: false,
<<<<<<< HEAD
            visibility: ItemVisibility::Public, // Trait functions are always public
            generics: Vec::new(),               // self.generics should already be set
=======
            visibility: FunctionVisibility::Public, // Trait functions are always public
            generics: generics.clone(),
>>>>>>> b94adb92
            parameters: vecmap(parameters, |(name, typ)| Param {
                visibility: Visibility::Private,
                pattern: Pattern::Identifier(name.clone()),
                typ: typ.clone(),
                span: name.span(),
            }),
            body: BlockExpression(Vec::new()),
            span: name.span(),
            where_clause: where_clause.to_vec(),
            return_type: return_type.clone(),
            return_visibility: Visibility::Private,
            return_distinctness: Distinctness::DuplicationAllowed,
        };

        let (hir_func, func_meta) = self.intern_function(NoirFunction { kind, def }, func_id);
        let _ = self.scopes.end_function();
        // Don't check the scope tree for unused variables, they can't be used in a declaration anyway.
        self.trait_bounds.clear();
        (hir_func, func_meta)
    }

    fn check_for_unused_variables_in_scope_tree(&mut self, scope_decls: ScopeTree) {
        let mut unused_vars = Vec::new();
        for scope in scope_decls.0.into_iter() {
            Resolver::check_for_unused_variables_in_local_scope(scope, &mut unused_vars);
        }

        for unused_var in unused_vars.iter() {
            if let Some(definition_info) = self.interner.try_definition(unused_var.id) {
                let name = &definition_info.name;
                if name != ERROR_IDENT && !definition_info.is_global() {
                    let ident = Ident(Spanned::from(unused_var.location.span, name.to_owned()));
                    self.push_err(ResolverError::UnusedVariable { ident });
                }
            }
        }
    }

    fn check_for_unused_variables_in_local_scope(decl_map: Scope, unused_vars: &mut Vec<HirIdent>) {
        let unused_variables = decl_map.filter(|(variable_name, metadata)| {
            let has_underscore_prefix = variable_name.starts_with('_'); // XXX: This is used for development mode, and will be removed
            metadata.warn_if_unused && metadata.num_times_used == 0 && !has_underscore_prefix
        });
        unused_vars.extend(unused_variables.map(|(_, meta)| meta.ident.clone()));
    }

    /// Run the given function in a new scope.
    fn in_new_scope<T, F: FnOnce(&mut Self) -> T>(&mut self, f: F) -> T {
        self.scopes.start_scope();
        let ret = f(self);
        let scope = self.scopes.end_scope();
        self.check_for_unused_variables_in_scope_tree(scope.into());
        ret
    }

    fn add_variable_decl(
        &mut self,
        name: Ident,
        mutable: bool,
        allow_shadowing: bool,
        definition: DefinitionKind,
    ) -> HirIdent {
        self.add_variable_decl_inner(name, mutable, allow_shadowing, true, definition)
    }

    fn add_variable_decl_inner(
        &mut self,
        name: Ident,
        mutable: bool,
        allow_shadowing: bool,
        warn_if_unused: bool,
        definition: DefinitionKind,
    ) -> HirIdent {
        if definition.is_global() {
            return self.add_global_variable_decl(name, definition);
        }

        let location = Location::new(name.span(), self.file);
        let id =
            self.interner.push_definition(name.0.contents.clone(), mutable, definition, location);
        let ident = HirIdent::non_trait_method(id, location);
        let resolver_meta =
            ResolverMeta { num_times_used: 0, ident: ident.clone(), warn_if_unused };

        let scope = self.scopes.get_mut_scope();
        let old_value = scope.add_key_value(name.0.contents.clone(), resolver_meta);

        if !allow_shadowing {
            if let Some(old_value) = old_value {
                self.push_err(ResolverError::DuplicateDefinition {
                    name: name.0.contents,
                    first_span: old_value.ident.location.span,
                    second_span: location.span,
                });
            }
        }

        ident
    }

    fn add_global_variable_decl(&mut self, name: Ident, definition: DefinitionKind) -> HirIdent {
        let scope = self.scopes.get_mut_scope();

        // This check is necessary to maintain the same definition ids in the interner. Currently, each function uses a new resolver that has its own ScopeForest and thus global scope.
        // We must first check whether an existing definition ID has been inserted as otherwise there will be multiple definitions for the same global statement.
        // This leads to an error in evaluation where the wrong definition ID is selected when evaluating a statement using the global. The check below prevents this error.
        let mut global_id = None;
        let global = self.interner.get_all_globals();
        for global_info in global {
            if global_info.ident == name
                && global_info.local_id == self.path_resolver.local_module_id()
            {
                global_id = Some(global_info.id);
            }
        }

        let (ident, resolver_meta) = if let Some(id) = global_id {
            let global = self.interner.get_global(id);
            let hir_ident = HirIdent::non_trait_method(global.definition_id, global.location);
            let ident = hir_ident.clone();
            let resolver_meta = ResolverMeta { num_times_used: 0, ident, warn_if_unused: true };
            (hir_ident, resolver_meta)
        } else {
            let location = Location::new(name.span(), self.file);
            let id =
                self.interner.push_definition(name.0.contents.clone(), false, definition, location);
            let ident = HirIdent::non_trait_method(id, location);
            let resolver_meta =
                ResolverMeta { num_times_used: 0, ident: ident.clone(), warn_if_unused: true };
            (ident, resolver_meta)
        };

        let old_global_value = scope.add_key_value(name.0.contents.clone(), resolver_meta);
        if let Some(old_global_value) = old_global_value {
            self.push_err(ResolverError::DuplicateDefinition {
                name: name.0.contents.clone(),
                first_span: old_global_value.ident.location.span,
                second_span: name.span(),
            });
        }
        ident
    }

    // Checks for a variable having been declared before
    // variable declaration and definition cannot be separate in Noir
    // Once the variable has been found, intern and link `name` to this definition
    // return the IdentId of `name`
    //
    // If a variable is not found, then an error is logged and a dummy id
    // is returned, for better error reporting UX
    fn find_variable_or_default(&mut self, name: &Ident) -> (HirIdent, usize) {
        self.find_variable(name).unwrap_or_else(|error| {
            self.push_err(error);
            let id = DefinitionId::dummy_id();
            let location = Location::new(name.span(), self.file);
            (HirIdent::non_trait_method(id, location), 0)
        })
    }

    fn find_variable(&mut self, name: &Ident) -> Result<(HirIdent, usize), ResolverError> {
        // Find the definition for this Ident
        let scope_tree = self.scopes.current_scope_tree();
        let variable = scope_tree.find(&name.0.contents);

        let location = Location::new(name.span(), self.file);
        if let Some((variable_found, scope)) = variable {
            variable_found.num_times_used += 1;
            let id = variable_found.ident.id;
            Ok((HirIdent::non_trait_method(id, location), scope))
        } else {
            Err(ResolverError::VariableNotDeclared {
                name: name.0.contents.clone(),
                span: name.0.span(),
            })
        }
    }

    fn intern_function(&mut self, func: NoirFunction, id: FuncId) -> (HirFunction, FuncMeta) {
        let func_meta = self.extract_meta(&func, id);
        let hir_func = match func.kind {
            FunctionKind::Builtin | FunctionKind::LowLevel | FunctionKind::Oracle => {
                HirFunction::empty()
            }
            FunctionKind::Normal | FunctionKind::Recursive => {
                let expr_id = self.intern_block(func.def.body);
                self.interner.push_expr_location(expr_id, func.def.span, self.file);
                HirFunction::unchecked_from_expr(expr_id)
            }
        };

        (hir_func, func_meta)
    }

    pub fn resolve_trait_constraint(
        &mut self,
        constraint: UnresolvedTraitConstraint,
    ) -> Option<TraitConstraint> {
        let typ = self.resolve_type(constraint.typ);
        let trait_generics =
            vecmap(constraint.trait_bound.trait_generics, |typ| self.resolve_type(typ));

        let span = constraint.trait_bound.trait_path.span();
        let the_trait = self.lookup_trait_or_error(constraint.trait_bound.trait_path)?;
        let trait_id = the_trait.id;

        let expected_generics = the_trait.generics.len();
        let actual_generics = trait_generics.len();

        if actual_generics != expected_generics {
            let item_name = the_trait.name.to_string();
            self.push_err(ResolverError::IncorrectGenericCount {
                span,
                item_name,
                actual: actual_generics,
                expected: expected_generics,
            });
        }

        Some(TraitConstraint { typ, trait_id, trait_generics })
    }

    /// Translates an UnresolvedType into a Type and appends any
    /// freshly created TypeVariables created to new_variables.
    fn resolve_type_inner(&mut self, typ: UnresolvedType, new_variables: &mut Generics) -> Type {
        use UnresolvedTypeData::*;

        let resolved_type = match typ.typ {
            FieldElement => Type::FieldElement,
            Array(size, elem) => {
                let elem = Box::new(self.resolve_type_inner(*elem, new_variables));
                let size = if size.is_none() {
                    Type::NotConstant
                } else {
                    self.resolve_array_size(size, new_variables)
                };
                Type::Array(Box::new(size), elem)
            }
            Expression(expr) => self.convert_expression_type(expr),
            Integer(sign, bits) => Type::Integer(sign, bits),
            Bool => Type::Bool,
            String(size) => {
                let resolved_size = self.resolve_array_size(size, new_variables);
                Type::String(Box::new(resolved_size))
            }
            FormatString(size, fields) => {
                let resolved_size = self.convert_expression_type(size);
                let fields = self.resolve_type_inner(*fields, new_variables);
                Type::FmtString(Box::new(resolved_size), Box::new(fields))
            }
            Unit => Type::Unit,
            Unspecified => Type::Error,
            Error => Type::Error,
            Named(path, args, _) => self.resolve_named_type(path, args, new_variables),
            TraitAsType(path, args) => self.resolve_trait_as_type(path, args, new_variables),

            Tuple(fields) => {
                Type::Tuple(vecmap(fields, |field| self.resolve_type_inner(field, new_variables)))
            }
            Function(args, ret, env) => {
                let args = vecmap(args, |arg| self.resolve_type_inner(arg, new_variables));
                let ret = Box::new(self.resolve_type_inner(*ret, new_variables));

                // expect() here is valid, because the only places we don't have a span are omitted types
                // e.g. a function without return type implicitly has a spanless UnresolvedType::Unit return type
                // To get an invalid env type, the user must explicitly specify the type, which will have a span
                let env_span =
                    env.span.expect("Unexpected missing span for closure environment type");

                let env = Box::new(self.resolve_type_inner(*env, new_variables));

                match *env {
                    Type::Unit | Type::Tuple(_) | Type::NamedGeneric(_, _) => {
                        Type::Function(args, ret, env)
                    }
                    _ => {
                        self.push_err(ResolverError::InvalidClosureEnvironment {
                            typ: *env,
                            span: env_span,
                        });
                        Type::Error
                    }
                }
            }
            MutableReference(element) => {
                Type::MutableReference(Box::new(self.resolve_type_inner(*element, new_variables)))
            }
            Parenthesized(typ) => self.resolve_type_inner(*typ, new_variables),
        };

        if let Type::Struct(_, _) = resolved_type {
            if let Some(unresolved_span) = typ.span {
                // Record the location of the type reference
                self.interner.push_type_ref_location(
                    resolved_type.clone(),
                    Location::new(unresolved_span, self.file),
                );
            }
        }
        resolved_type
    }

    fn find_generic(&self, target_name: &str) -> Option<&(Rc<String>, TypeVariable, Span)> {
        self.generics.iter().find(|(name, _, _)| name.as_ref() == target_name)
    }

    fn resolve_named_type(
        &mut self,
        path: Path,
        args: Vec<UnresolvedType>,
        new_variables: &mut Generics,
    ) -> Type {
        if args.is_empty() {
            if let Some(typ) = self.lookup_generic_or_global_type(&path) {
                return typ;
            }
        }

        // Check if the path is a type variable first. We currently disallow generics on type
        // variables since we do not support higher-kinded types.
        if path.segments.len() == 1 {
            let name = &path.last_segment().0.contents;

            if name == SELF_TYPE_NAME {
                if let Some(self_type) = self.self_type.clone() {
                    if !args.is_empty() {
                        self.push_err(ResolverError::GenericsOnSelfType { span: path.span() });
                    }
                    return self_type;
                }
            }
        }

        let span = path.span();
        let mut args = vecmap(args, |arg| self.resolve_type_inner(arg, new_variables));

        if let Some(type_alias) = self.lookup_type_alias(path.clone()) {
            let type_alias = type_alias.borrow();
            let expected_generic_count = type_alias.generics.len();
            let type_alias_string = type_alias.to_string();
            let id = type_alias.id;

            self.verify_generics_count(expected_generic_count, &mut args, span, || {
                type_alias_string
            });

            if let Some(item) = self.current_item {
                self.interner.add_type_alias_dependency(item, id);
            }

            // Collecting Type Alias references [Location]s to be used by LSP in order
            // to resolve the definition of the type alias
            self.interner.add_type_alias_ref(id, Location::new(span, self.file));

            // Because there is no ordering to when type aliases (and other globals) are resolved,
            // it is possible for one to refer to an Error type and issue no error if it is set
            // equal to another type alias. Fixing this fully requires an analysis to create a DFG
            // of definition ordering, but for now we have an explicit check here so that we at
            // least issue an error that the type was not found instead of silently passing.
            let alias = self.interner.get_type_alias(id);
            return Type::Alias(alias, args);
        }

        match self.lookup_struct_or_error(path) {
            Some(struct_type) => {
                let expected_generic_count = struct_type.borrow().generics.len();

                self.verify_generics_count(expected_generic_count, &mut args, span, || {
                    struct_type.borrow().to_string()
                });

                if let Some(current_item) = self.current_item {
                    let dependency_id = struct_type.borrow().id;
                    self.interner.add_type_dependency(current_item, dependency_id);
                }

                Type::Struct(struct_type, args)
            }
            None => Type::Error,
        }
    }

    fn resolve_trait_as_type(
        &mut self,
        path: Path,
        args: Vec<UnresolvedType>,
        new_variables: &mut Generics,
    ) -> Type {
        let args = vecmap(args, |arg| self.resolve_type_inner(arg, new_variables));

        if let Some(t) = self.lookup_trait_or_error(path) {
            Type::TraitAsType(t.id, Rc::new(t.name.to_string()), args)
        } else {
            Type::Error
        }
    }

    fn verify_generics_count(
        &mut self,
        expected_count: usize,
        args: &mut Vec<Type>,
        span: Span,
        type_name: impl FnOnce() -> String,
    ) {
        if args.len() != expected_count {
            self.errors.push(ResolverError::IncorrectGenericCount {
                span,
                item_name: type_name(),
                actual: args.len(),
                expected: expected_count,
            });

            // Fix the generic count so we can continue typechecking
            args.resize_with(expected_count, || Type::Error);
        }
    }

    fn lookup_generic_or_global_type(&mut self, path: &Path) -> Option<Type> {
        if path.segments.len() == 1 {
            let name = &path.last_segment().0.contents;
            if let Some((name, var, _)) = self.find_generic(name) {
                return Some(Type::NamedGeneric(var.clone(), name.clone()));
            }
        }

        // If we cannot find a local generic of the same name, try to look up a global
        match self.path_resolver.resolve(self.def_maps, path.clone()) {
            Ok(ModuleDefId::GlobalId(id)) => {
                if let Some(current_item) = self.current_item {
                    self.interner.add_global_dependency(current_item, id);
                }
                Some(Type::Constant(self.eval_global_as_array_length(id, path)))
            }
            _ => None,
        }
    }

    fn resolve_array_size(
        &mut self,
        length: Option<UnresolvedTypeExpression>,
        new_variables: &mut Generics,
    ) -> Type {
        match length {
            None => {
                let id = self.interner.next_type_variable_id();
                let typevar = TypeVariable::unbound(id);
                new_variables.push(typevar.clone());

                // 'Named'Generic is a bit of a misnomer here, we want a type variable that
                // wont be bound over but this one has no name since we do not currently
                // require users to explicitly be generic over array lengths.
                Type::NamedGeneric(typevar, Rc::new("".into()))
            }
            Some(length) => self.convert_expression_type(length),
        }
    }

    fn convert_expression_type(&mut self, length: UnresolvedTypeExpression) -> Type {
        match length {
            UnresolvedTypeExpression::Variable(path) => {
                self.lookup_generic_or_global_type(&path).unwrap_or_else(|| {
                    self.push_err(ResolverError::NoSuchNumericTypeVariable { path });
                    Type::Constant(0)
                })
            }
            UnresolvedTypeExpression::Constant(int, _) => Type::Constant(int),
            UnresolvedTypeExpression::BinaryOperation(lhs, op, rhs, _) => {
                let (lhs_span, rhs_span) = (lhs.span(), rhs.span());
                let lhs = self.convert_expression_type(*lhs);
                let rhs = self.convert_expression_type(*rhs);

                match (lhs, rhs) {
                    (Type::Constant(lhs), Type::Constant(rhs)) => {
                        Type::Constant(op.function()(lhs, rhs))
                    }
                    (lhs, _) => {
                        let span =
                            if !matches!(lhs, Type::Constant(_)) { lhs_span } else { rhs_span };
                        self.push_err(ResolverError::InvalidArrayLengthExpr { span });
                        Type::Constant(0)
                    }
                }
            }
        }
    }

    fn get_ident_from_path(&mut self, path: Path) -> (HirIdent, usize) {
        let location = Location::new(path.span(), self.file);

        let error = match path.as_ident().map(|ident| self.find_variable(ident)) {
            Some(Ok(found)) => return found,
            // Try to look it up as a global, but still issue the first error if we fail
            Some(Err(error)) => match self.lookup_global(path) {
                Ok(id) => return (HirIdent::non_trait_method(id, location), 0),
                Err(_) => error,
            },
            None => match self.lookup_global(path) {
                Ok(id) => return (HirIdent::non_trait_method(id, location), 0),
                Err(error) => error,
            },
        };
        self.push_err(error);
        let id = DefinitionId::dummy_id();
        (HirIdent::non_trait_method(id, location), 0)
    }

    /// Translates an UnresolvedType to a Type
    pub fn resolve_type(&mut self, typ: UnresolvedType) -> Type {
        let span = typ.span;
        let resolved_type = self.resolve_type_inner(typ, &mut vec![]);
        if resolved_type.is_nested_slice() {
            self.errors.push(ResolverError::NestedSlices { span: span.unwrap() });
        }

        resolved_type
    }

    pub fn resolve_type_alias(
        mut self,
        unresolved: NoirTypeAlias,
        alias_id: TypeAliasId,
    ) -> (Type, Generics, Vec<ResolverError>) {
        let generics = self.add_generics(&unresolved.generics);
        self.resolve_local_globals();

        self.current_item = Some(DependencyId::Alias(alias_id));
        let typ = self.resolve_type(unresolved.typ);

        (typ, generics, self.errors)
    }

    pub fn take_errors(self) -> Vec<ResolverError> {
        self.errors
    }

    /// Return the current generics.
    /// Needed to keep referring to the same type variables across many
    /// methods in a single impl.
    pub fn get_generics(&self) -> &[(Rc<String>, TypeVariable, Span)] {
        &self.generics
    }

    /// Set the current generics that are in scope.
    /// Unlike add_generics, this function will not create any new type variables,
    /// opting to reuse the existing ones it is directly given.
    pub fn set_generics(&mut self, generics: Vec<(Rc<String>, TypeVariable, Span)>) {
        self.generics = generics;
    }

    /// Translates a (possibly Unspecified) UnresolvedType to a Type.
    /// Any UnresolvedType::Unspecified encountered are replaced with fresh type variables.
    fn resolve_inferred_type(&mut self, typ: UnresolvedType) -> Type {
        match &typ.typ {
            UnresolvedTypeData::Unspecified => self.interner.next_type_variable(),
            _ => self.resolve_type_inner(typ, &mut vec![]),
        }
    }

    /// Add the given generics to scope.
    /// Each generic will have a fresh Shared<TypeBinding> associated with it.
    pub fn add_generics(&mut self, generics: &UnresolvedGenerics) -> Generics {
        vecmap(generics, |generic| {
            // Map the generic to a fresh type variable
            let id = self.interner.next_type_variable_id();
            let typevar = TypeVariable::unbound(id);
            let span = generic.0.span();

            // Check for name collisions of this generic
            let name = Rc::new(generic.0.contents.clone());

            if let Some((_, _, first_span)) = self.find_generic(&name) {
                self.errors.push(ResolverError::DuplicateDefinition {
                    name: generic.0.contents.clone(),
                    first_span: *first_span,
                    second_span: span,
                });
            } else {
                self.generics.push((name, typevar.clone(), span));
            }

            typevar
        })
    }

    /// Add the given existing generics to scope.
    /// This is useful for adding the same generics to many items. E.g. apply impl generics
    /// to each function in the impl or trait generics to each item in the trait.
    pub fn add_existing_generics(&mut self, names: &UnresolvedGenerics, generics: &Generics) {
        assert_eq!(names.len(), generics.len());

        for (name, typevar) in names.iter().zip(generics) {
            self.add_existing_generic(&name.0.contents, name.0.span(), typevar.clone());
        }
    }

    pub fn add_existing_generic(&mut self, name: &str, span: Span, typevar: TypeVariable) {
        // Check for name collisions of this generic
        let rc_name = Rc::new(name.to_owned());

        if let Some((_, _, first_span)) = self.find_generic(&rc_name) {
            self.errors.push(ResolverError::DuplicateDefinition {
                name: name.to_owned(),
                first_span: *first_span,
                second_span: span,
            });
        } else {
            self.generics.push((rc_name, typevar, span));
        }
    }

    pub fn resolve_struct_fields(
        mut self,
        unresolved: NoirStruct,
        struct_id: StructId,
    ) -> (Generics, Vec<(Ident, Type)>, Vec<ResolverError>) {
        let generics = self.add_generics(&unresolved.generics);

        // Check whether the struct definition has globals in the local module and add them to the scope
        self.resolve_local_globals();

        self.current_item = Some(DependencyId::Struct(struct_id));
        let fields = vecmap(unresolved.fields, |(ident, typ)| (ident, self.resolve_type(typ)));

        (generics, fields, self.errors)
    }

    fn resolve_local_globals(&mut self) {
        let globals = vecmap(self.interner.get_all_globals(), |global| {
            (global.id, global.local_id, global.ident.clone())
        });
        for (id, local_module_id, name) in globals {
            if local_module_id == self.path_resolver.local_module_id() {
                let definition = DefinitionKind::Global(id);
                self.add_global_variable_decl(name, definition);
            }
        }
    }

    /// TODO: This is currently only respected for generic free functions
    /// there's a bunch of other places where trait constraints can pop up
    fn resolve_trait_constraints(
        &mut self,
        where_clause: &[UnresolvedTraitConstraint],
    ) -> Vec<TraitConstraint> {
        where_clause
            .iter()
            .cloned()
            .filter_map(|constraint| self.resolve_trait_constraint(constraint))
            .collect()
    }

    /// Extract metadata from a NoirFunction
    /// to be used in analysis and intern the function parameters
    /// Prerequisite: self.add_generics() has already been called with the given
    /// function's generics, including any generics from the impl, if any.
    fn extract_meta(&mut self, func: &NoirFunction, func_id: FuncId) -> FuncMeta {
        let location = Location::new(func.name_ident().span(), self.file);
        let id = self.interner.function_definition_id(func_id);
        let name_ident = HirIdent::non_trait_method(id, location);

        let attributes = func.attributes().clone();

        let mut generics = vecmap(&self.generics, |(_, typevar, _)| typevar.clone());
        let mut parameters = vec![];
        let mut parameter_types = vec![];

        for Param { visibility, pattern, typ, span: _ } in func.parameters().iter().cloned() {
            if visibility == Visibility::Public && !self.pub_allowed(func) {
                self.push_err(ResolverError::UnnecessaryPub {
                    ident: func.name_ident().clone(),
                    position: PubPosition::Parameter,
                });
            }

            let pattern = self.resolve_pattern(pattern, DefinitionKind::Local(None));
            let typ = self.resolve_type_inner(typ, &mut generics);

            parameters.push((pattern, typ.clone(), visibility));
            parameter_types.push(typ);
        }

        let return_type = Box::new(self.resolve_type(func.return_type()));

        self.declare_numeric_generics(&parameter_types, &return_type);

        if !self.pub_allowed(func) && func.def.return_visibility == Visibility::Public {
            self.push_err(ResolverError::UnnecessaryPub {
                ident: func.name_ident().clone(),
                position: PubPosition::ReturnType,
            });
        }
        let is_low_level_function =
            func.attributes().function.as_ref().map_or(false, |func| func.is_low_level());
        if !self.path_resolver.module_id().krate.is_stdlib() && is_low_level_function {
            let error =
                ResolverError::LowLevelFunctionOutsideOfStdlib { ident: func.name_ident().clone() };
            self.push_err(error);
        }

        // 'pub' is required on return types for entry point functions
        if self.is_entry_point_function(func)
            && return_type.as_ref() != &Type::Unit
            && func.def.return_visibility == Visibility::Private
        {
            self.push_err(ResolverError::NecessaryPub { ident: func.name_ident().clone() });
        }
        // '#[recursive]' attribute is only allowed for entry point functions
        if !self.is_entry_point_function(func) && func.kind == FunctionKind::Recursive {
            self.push_err(ResolverError::MisplacedRecursiveAttribute {
                ident: func.name_ident().clone(),
            });
        }

        if !self.distinct_allowed(func)
            && func.def.return_distinctness != Distinctness::DuplicationAllowed
        {
            self.push_err(ResolverError::DistinctNotAllowed { ident: func.name_ident().clone() });
        }

        if matches!(attributes.function, Some(FunctionAttribute::Test { .. }))
            && !parameters.is_empty()
        {
            self.push_err(ResolverError::TestFunctionHasParameters {
                span: func.name_ident().span(),
            });
        }

        let mut typ = Type::Function(parameter_types, return_type, Box::new(Type::Unit));

        if !generics.is_empty() {
            typ = Type::Forall(generics, Box::new(typ));
        }

        self.interner.push_definition_type(name_ident.id, typ.clone());

        self.handle_function_type(&func_id);
        self.handle_is_function_internal(&func_id);

        let direct_generics = func.def.generics.iter();
        let direct_generics = direct_generics
            .filter_map(|generic| self.find_generic(&generic.0.contents))
            .map(|(name, typevar, _span)| (name.clone(), typevar.clone()))
            .collect();

        FuncMeta {
            name: name_ident,
            kind: func.kind,
            location,
            typ,
            direct_generics,
            trait_impl: self.current_trait_impl,
            parameters: parameters.into(),
            return_type: func.def.return_type.clone(),
            return_visibility: func.def.return_visibility,
            return_distinctness: func.def.return_distinctness,
            has_body: !func.def.body.is_empty(),
            trait_constraints: self.resolve_trait_constraints(&func.def.where_clause),
            is_entry_point: self.is_entry_point_function(func),
        }
    }

    /// Override whether this name resolver is within a contract or not.
    /// This will affect which types are allowed as parameters to methods as well
    /// as which modifiers are allowed on a function.
    pub(crate) fn set_in_contract(&mut self, in_contract: bool) {
        self.in_contract = in_contract;
    }

    /// True if the 'pub' keyword is allowed on parameters in this function
    /// 'pub' on function parameters is only allowed for entry point functions
    fn pub_allowed(&self, func: &NoirFunction) -> bool {
        self.is_entry_point_function(func)
    }

    fn is_entry_point_function(&self, func: &NoirFunction) -> bool {
        if self.in_contract {
            func.attributes().is_contract_entry_point()
        } else {
            func.name() == MAIN_FUNCTION
        }
    }

    /// True if the `distinct` keyword is allowed on a function's return type
    fn distinct_allowed(&self, func: &NoirFunction) -> bool {
        if self.in_contract {
            // "open" and "unconstrained" functions are compiled to brillig and thus duplication of
            // witness indices in their abis is not a concern.
            !func.def.is_unconstrained && !func.def.is_open
        } else {
            func.name() == MAIN_FUNCTION
        }
    }

    fn handle_function_type(&mut self, function: &FuncId) {
        let function_type = self.interner.function_modifiers(function).contract_function_type;

        if !self.in_contract && function_type == Some(ContractFunctionType::Open) {
            let span = self.interner.function_ident(function).span();
            self.errors.push(ResolverError::ContractFunctionTypeInNormalFunction { span });
            self.interner.function_modifiers_mut(function).contract_function_type = None;
        }
    }

    fn handle_is_function_internal(&mut self, function: &FuncId) {
        if !self.in_contract {
            if self.interner.function_modifiers(function).is_internal == Some(true) {
                let span = self.interner.function_ident(function).span();
                self.push_err(ResolverError::ContractFunctionInternalInNormalFunction { span });
            }
            self.interner.function_modifiers_mut(function).is_internal = None;
        }
    }

    fn declare_numeric_generics(&mut self, params: &[Type], return_type: &Type) {
        if self.generics.is_empty() {
            return;
        }

        for (name_to_find, type_variable) in Self::find_numeric_generics(params, return_type) {
            // Declare any generics to let users use numeric generics in scope.
            // Don't issue a warning if these are unused
            //
            // We can fail to find the generic in self.generics if it is an implicit one created
            // by the compiler. This can happen when, e.g. eliding array lengths using the slice
            // syntax [T].
            if let Some((name, _, span)) =
                self.generics.iter().find(|(name, _, _)| name.as_ref() == &name_to_find)
            {
                let ident = Ident::new(name.to_string(), *span);
                let definition = DefinitionKind::GenericType(type_variable);
                self.add_variable_decl_inner(ident, false, false, false, definition);
            }
        }
    }

    fn find_numeric_generics(
        parameters: &[Type],
        return_type: &Type,
    ) -> Vec<(String, TypeVariable)> {
        let mut found = BTreeMap::new();
        for parameter in parameters {
            Self::find_numeric_generics_in_type(parameter, &mut found);
        }
        Self::find_numeric_generics_in_type(return_type, &mut found);
        found.into_iter().collect()
    }

    fn find_numeric_generics_in_type(typ: &Type, found: &mut BTreeMap<String, TypeVariable>) {
        match typ {
            Type::FieldElement
            | Type::Integer(_, _)
            | Type::Bool
            | Type::Unit
            | Type::Error
            | Type::TypeVariable(_, _)
            | Type::Constant(_)
            | Type::NamedGeneric(_, _)
            | Type::NotConstant
            | Type::TraitAsType(..)
            | Type::Forall(_, _) => (),

            Type::Array(length, element_type) => {
                if let Type::NamedGeneric(type_variable, name) = length.as_ref() {
                    found.insert(name.to_string(), type_variable.clone());
                }
                Self::find_numeric_generics_in_type(element_type, found);
            }

            Type::Tuple(fields) => {
                for field in fields {
                    Self::find_numeric_generics_in_type(field, found);
                }
            }

            Type::Function(parameters, return_type, _env) => {
                for parameter in parameters {
                    Self::find_numeric_generics_in_type(parameter, found);
                }
                Self::find_numeric_generics_in_type(return_type, found);
            }

            Type::Struct(struct_type, generics) => {
                for (i, generic) in generics.iter().enumerate() {
                    if let Type::NamedGeneric(type_variable, name) = generic {
                        if struct_type.borrow().generic_is_numeric(i) {
                            found.insert(name.to_string(), type_variable.clone());
                        }
                    } else {
                        Self::find_numeric_generics_in_type(generic, found);
                    }
                }
            }
            Type::Alias(alias, generics) => {
                for (i, generic) in generics.iter().enumerate() {
                    if let Type::NamedGeneric(type_variable, name) = generic {
                        if alias.borrow().generic_is_numeric(i) {
                            found.insert(name.to_string(), type_variable.clone());
                        }
                    } else {
                        Self::find_numeric_generics_in_type(generic, found);
                    }
                }
            }
            Type::MutableReference(element) => Self::find_numeric_generics_in_type(element, found),
            Type::String(length) => {
                if let Type::NamedGeneric(type_variable, name) = length.as_ref() {
                    found.insert(name.to_string(), type_variable.clone());
                }
            }
            Type::FmtString(length, fields) => {
                if let Type::NamedGeneric(type_variable, name) = length.as_ref() {
                    found.insert(name.to_string(), type_variable.clone());
                }
                Self::find_numeric_generics_in_type(fields, found);
            }
        }
    }

    pub fn resolve_global_let(
        &mut self,
        let_stmt: crate::LetStatement,
        global_id: GlobalId,
    ) -> HirStatement {
        self.current_item = Some(DependencyId::Global(global_id));
        let expression = self.resolve_expression(let_stmt.expression);
        let global_id = self.interner.next_global_id();
        let definition = DefinitionKind::Global(global_id);

        HirStatement::Let(HirLetStatement {
            pattern: self.resolve_pattern(let_stmt.pattern, definition),
            r#type: self.resolve_type(let_stmt.r#type),
            expression,
        })
    }

    pub fn resolve_stmt(&mut self, stmt: StatementKind) -> HirStatement {
        match stmt {
            StatementKind::Let(let_stmt) => {
                let expression = self.resolve_expression(let_stmt.expression);
                let definition = DefinitionKind::Local(Some(expression));
                HirStatement::Let(HirLetStatement {
                    pattern: self.resolve_pattern(let_stmt.pattern, definition),
                    r#type: self.resolve_type(let_stmt.r#type),
                    expression,
                })
            }
            StatementKind::Constrain(constrain_stmt) => {
                let span = constrain_stmt.0.span;
                let assert_msg_call_expr_id =
                    self.resolve_assert_message(constrain_stmt.1, span, constrain_stmt.0.clone());
                let expr_id = self.resolve_expression(constrain_stmt.0);

                HirStatement::Constrain(HirConstrainStatement(
                    expr_id,
                    self.file,
                    assert_msg_call_expr_id,
                ))
            }
            StatementKind::Expression(expr) => {
                HirStatement::Expression(self.resolve_expression(expr))
            }
            StatementKind::Semi(expr) => HirStatement::Semi(self.resolve_expression(expr)),
            StatementKind::Assign(assign_stmt) => {
                let identifier = self.resolve_lvalue(assign_stmt.lvalue);
                let expression = self.resolve_expression(assign_stmt.expression);
                let stmt = HirAssignStatement { lvalue: identifier, expression };
                HirStatement::Assign(stmt)
            }
            StatementKind::For(for_loop) => {
                match for_loop.range {
                    ForRange::Range(start_range, end_range) => {
                        let start_range = self.resolve_expression(start_range);
                        let end_range = self.resolve_expression(end_range);
                        let (identifier, block) = (for_loop.identifier, for_loop.block);

                        // TODO: For loop variables are currently mutable by default since we haven't
                        //       yet implemented syntax for them to be optionally mutable.
                        let (identifier, block) = self.in_new_scope(|this| {
                            let decl = this.add_variable_decl(
                                identifier,
                                false,
                                true,
                                DefinitionKind::Local(None),
                            );
                            (decl, this.resolve_expression(block))
                        });

                        HirStatement::For(HirForStatement {
                            start_range,
                            end_range,
                            block,
                            identifier,
                        })
                    }
                    range @ ForRange::Array(_) => {
                        let for_stmt =
                            range.into_for(for_loop.identifier, for_loop.block, for_loop.span);
                        self.resolve_stmt(for_stmt)
                    }
                }
            }
            StatementKind::Error => HirStatement::Error,
        }
    }

    fn resolve_assert_message(
        &mut self,
        assert_message_expr: Option<Expression>,
        span: Span,
        condition: Expression,
    ) -> Option<ExprId> {
        let assert_message_expr = assert_message_expr?;

        if matches!(
            assert_message_expr,
            Expression { kind: ExpressionKind::Literal(Literal::Str(..)), .. }
        ) {
            return Some(self.resolve_expression(assert_message_expr));
        }

        let is_in_stdlib = self.path_resolver.module_id().krate.is_stdlib();
        let assert_msg_call_path = if is_in_stdlib {
            ExpressionKind::Variable(Path {
                segments: vec![Ident::from("internal"), Ident::from("resolve_assert_message")],
                kind: PathKind::Crate,
                span,
            })
        } else {
            ExpressionKind::Variable(Path {
                segments: vec![
                    Ident::from("std"),
                    Ident::from("internal"),
                    Ident::from("resolve_assert_message"),
                ],
                kind: PathKind::Dep,
                span,
            })
        };
        let assert_msg_call_args = vec![assert_message_expr.clone(), condition];
        let assert_msg_call_expr = Expression::call(
            Expression { kind: assert_msg_call_path, span },
            assert_msg_call_args,
            span,
        );
        Some(self.resolve_expression(assert_msg_call_expr))
    }

    pub fn intern_stmt(&mut self, stmt: StatementKind) -> StmtId {
        let hir_stmt = self.resolve_stmt(stmt);
        self.interner.push_stmt(hir_stmt)
    }

    fn resolve_lvalue(&mut self, lvalue: LValue) -> HirLValue {
        match lvalue {
            LValue::Ident(ident) => {
                let ident = self.find_variable_or_default(&ident);
                self.resolve_local_variable(ident.0.clone(), ident.1);

                HirLValue::Ident(ident.0, Type::Error)
            }
            LValue::MemberAccess { object, field_name } => {
                let object = Box::new(self.resolve_lvalue(*object));
                HirLValue::MemberAccess { object, field_name, field_index: None, typ: Type::Error }
            }
            LValue::Index { array, index } => {
                let array = Box::new(self.resolve_lvalue(*array));
                let index = self.resolve_expression(index);
                HirLValue::Index { array, index, typ: Type::Error }
            }
            LValue::Dereference(lvalue) => {
                let lvalue = Box::new(self.resolve_lvalue(*lvalue));
                HirLValue::Dereference { lvalue, element_type: Type::Error }
            }
        }
    }

    // Issue an error if the given private function is being called from a non-child module, or
    // if the given pub(crate) function is being called from another crate
    fn check_can_reference_function(
        &mut self,
        func: FuncId,
        span: Span,
        visibility: ItemVisibility,
    ) {
        let function_module = self.interner.function_module(func);
        let current_module = self.path_resolver.module_id();

        let same_crate = function_module.krate == current_module.krate;
        let krate = function_module.krate;
        let current_module = current_module.local_id;
        let name = self.interner.function_name(&func).to_string();
        match visibility {
            ItemVisibility::Public => (),
            ItemVisibility::Private => {
                if !same_crate
                    || !self.module_descendent_of_target(
                        krate,
                        function_module.local_id,
                        current_module,
                    )
                {
                    self.errors.push(ResolverError::PrivateFunctionCalled { span, name });
                }
            }
            ItemVisibility::PublicCrate => {
                if !same_crate {
                    self.errors.push(ResolverError::NonCrateFunctionCalled { span, name });
                }
            }
        }
    }

    // Returns true if `current` is a (potentially nested) child module of `target`.
    // This is also true if `current == target`.
    fn module_descendent_of_target(
        &self,
        krate: CrateId,
        target: LocalModuleId,
        current: LocalModuleId,
    ) -> bool {
        if current == target {
            return true;
        }

        self.def_maps[&krate].modules[current.0]
            .parent
            .map_or(false, |parent| self.module_descendent_of_target(krate, target, parent))
    }

    fn resolve_local_variable(&mut self, hir_ident: HirIdent, var_scope_index: usize) {
        let mut transitive_capture_index: Option<usize> = None;

        for lambda_index in 0..self.lambda_stack.len() {
            if self.lambda_stack[lambda_index].scope_index > var_scope_index {
                // Beware: the same variable may be captured multiple times, so we check
                // for its presence before adding the capture below.
                let pos = self.lambda_stack[lambda_index]
                    .captures
                    .iter()
                    .position(|capture| capture.ident.id == hir_ident.id);

                if pos.is_none() {
                    self.lambda_stack[lambda_index].captures.push(HirCapturedVar {
                        ident: hir_ident.clone(),
                        transitive_capture_index,
                    });
                }

                if lambda_index + 1 < self.lambda_stack.len() {
                    // There is more than one closure between the current scope and
                    // the scope of the variable, so this is a propagated capture.
                    // We need to track the transitive capture index as we go up in
                    // the closure stack.
                    transitive_capture_index = Some(pos.unwrap_or(
                        // If this was a fresh capture, we added it to the end of
                        // the captures vector:
                        self.lambda_stack[lambda_index].captures.len() - 1,
                    ));
                }
            }
        }
    }

    pub fn resolve_expression(&mut self, expr: Expression) -> ExprId {
        let hir_expr = match expr.kind {
            ExpressionKind::Literal(literal) => HirExpression::Literal(match literal {
                Literal::Bool(b) => HirLiteral::Bool(b),
                Literal::Array(ArrayLiteral::Standard(elements)) => {
                    let elements = vecmap(elements, |elem| self.resolve_expression(elem));
                    HirLiteral::Array(HirArrayLiteral::Standard(elements))
                }
                Literal::Array(ArrayLiteral::Repeated { repeated_element, length }) => {
                    let span = length.span;
                    let length = UnresolvedTypeExpression::from_expr(*length, span).unwrap_or_else(
                        |error| {
                            self.errors.push(ResolverError::ParserError(Box::new(error)));
                            UnresolvedTypeExpression::Constant(0, span)
                        },
                    );

                    let length = self.convert_expression_type(length);
                    let repeated_element = self.resolve_expression(*repeated_element);

                    HirLiteral::Array(HirArrayLiteral::Repeated { repeated_element, length })
                }
                Literal::Integer(integer, sign) => HirLiteral::Integer(integer, sign),
                Literal::Str(str) => HirLiteral::Str(str),
                Literal::RawStr(str, _) => HirLiteral::Str(str),
                Literal::FmtStr(str) => self.resolve_fmt_str_literal(str, expr.span),
                Literal::Unit => HirLiteral::Unit,
            }),
            ExpressionKind::Variable(path) => {
                if let Some((method, constraint, assumed)) = self.resolve_trait_generic_path(&path)
                {
                    HirExpression::Ident(HirIdent {
                        location: Location::new(expr.span, self.file),
                        id: self.interner.trait_method_id(method),
                        impl_kind: ImplKind::TraitMethod(method, constraint, assumed),
                    })
                } else {
                    // If the Path is being used as an Expression, then it is referring to a global from a separate module
                    // Otherwise, then it is referring to an Identifier
                    // This lookup allows support of such statements: let x = foo::bar::SOME_GLOBAL + 10;
                    // If the expression is a singular indent, we search the resolver's current scope as normal.
                    let (hir_ident, var_scope_index) = self.get_ident_from_path(path);

                    if hir_ident.id != DefinitionId::dummy_id() {
                        match self.interner.definition(hir_ident.id).kind {
                            DefinitionKind::Function(id) => {
                                if let Some(current_item) = self.current_item {
                                    self.interner.add_function_dependency(current_item, id);
                                }

                                if self.interner.function_visibility(id) != ItemVisibility::Public {
                                    let span = hir_ident.location.span;
                                    self.check_can_reference_function(
                                        id,
                                        span,
                                        self.interner.function_visibility(id),
                                    );
                                }
                            }
                            DefinitionKind::Global(global_id) => {
                                if let Some(current_item) = self.current_item {
                                    self.interner.add_global_dependency(current_item, global_id);
                                }
                            }
                            DefinitionKind::GenericType(_) => {
                                // Initialize numeric generics to a polymorphic integer type in case
                                // they're used in expressions. We must do this here since the type
                                // checker does not check definition kinds and otherwise expects
                                // parameters to already be typed.
                                if self.interner.definition_type(hir_ident.id) == Type::Error {
                                    let typ = Type::polymorphic_integer_or_field(self.interner);
                                    self.interner.push_definition_type(hir_ident.id, typ);
                                }
                            }
                            DefinitionKind::Local(_) => {
                                // only local variables can be captured by closures.
                                self.resolve_local_variable(hir_ident.clone(), var_scope_index);
                            }
                        }
                    }

                    HirExpression::Ident(hir_ident)
                }
            }
            ExpressionKind::Prefix(prefix) => {
                let operator = prefix.operator;
                let rhs = self.resolve_expression(prefix.rhs);

                if operator == UnaryOp::MutableReference {
                    if let Err(error) = verify_mutable_reference(self.interner, rhs) {
                        self.errors.push(error);
                    }
                }

                HirExpression::Prefix(HirPrefixExpression { operator, rhs })
            }
            ExpressionKind::Infix(infix) => {
                let lhs = self.resolve_expression(infix.lhs);
                let rhs = self.resolve_expression(infix.rhs);
                let trait_id = self.interner.get_operator_trait_method(infix.operator.contents);

                HirExpression::Infix(HirInfixExpression {
                    lhs,
                    operator: HirBinaryOp::new(infix.operator, self.file),
                    trait_method_id: trait_id,
                    rhs,
                })
            }
            ExpressionKind::Call(call_expr) => {
                // Get the span and name of path for error reporting
                let func = self.resolve_expression(*call_expr.func);

                let arguments = vecmap(call_expr.arguments, |arg| self.resolve_expression(arg));
                let location = Location::new(expr.span, self.file);
                HirExpression::Call(HirCallExpression { func, arguments, location })
            }
            ExpressionKind::MethodCall(call_expr) => {
                let method = call_expr.method_name;
                let object = self.resolve_expression(call_expr.object);
                let arguments = vecmap(call_expr.arguments, |arg| self.resolve_expression(arg));
                let location = Location::new(expr.span, self.file);
                HirExpression::MethodCall(HirMethodCallExpression {
                    arguments,
                    method,
                    object,
                    location,
                })
            }
            ExpressionKind::Cast(cast_expr) => HirExpression::Cast(HirCastExpression {
                lhs: self.resolve_expression(cast_expr.lhs),
                r#type: self.resolve_type(cast_expr.r#type),
            }),
            ExpressionKind::If(if_expr) => HirExpression::If(HirIfExpression {
                condition: self.resolve_expression(if_expr.condition),
                consequence: self.resolve_expression(if_expr.consequence),
                alternative: if_expr.alternative.map(|e| self.resolve_expression(e)),
            }),
            ExpressionKind::Index(indexed_expr) => HirExpression::Index(HirIndexExpression {
                collection: self.resolve_expression(indexed_expr.collection),
                index: self.resolve_expression(indexed_expr.index),
            }),
            ExpressionKind::Block(block_expr) => self.resolve_block(block_expr),
            ExpressionKind::Constructor(constructor) => {
                let span = constructor.type_name.span();

                match self.lookup_type_or_error(constructor.type_name) {
                    Some(Type::Struct(r#type, struct_generics)) => {
                        let typ = r#type.clone();
                        let fields = constructor.fields;
                        let resolve_expr = Resolver::resolve_expression;
                        let fields =
                            self.resolve_constructor_fields(typ, fields, span, resolve_expr);
                        HirExpression::Constructor(HirConstructorExpression {
                            fields,
                            r#type,
                            struct_generics,
                        })
                    }
                    Some(typ) => {
                        self.push_err(ResolverError::NonStructUsedInConstructor { typ, span });
                        HirExpression::Error
                    }
                    None => HirExpression::Error,
                }
            }
            ExpressionKind::MemberAccess(access) => {
                // Validating whether the lhs actually has the rhs as a field
                // needs to wait until type checking when we know the type of the lhs
                HirExpression::MemberAccess(HirMemberAccess {
                    lhs: self.resolve_expression(access.lhs),
                    rhs: access.rhs,
                    // This is only used when lhs is a reference and we want to return a reference to rhs
                    is_offset: false,
                })
            }
            ExpressionKind::Error => HirExpression::Error,
            ExpressionKind::Tuple(elements) => {
                let elements = vecmap(elements, |elem| self.resolve_expression(elem));
                HirExpression::Tuple(elements)
            }
            // We must stay in the same function scope as the parent function to allow for closures
            // to capture variables. This is currently limited to immutable variables.
            ExpressionKind::Lambda(lambda) => self.in_new_scope(|this| {
                let scope_index = this.scopes.current_scope_index();

                this.lambda_stack.push(LambdaContext { captures: Vec::new(), scope_index });

                let parameters = vecmap(lambda.parameters, |(pattern, typ)| {
                    let parameter = DefinitionKind::Local(None);
                    (this.resolve_pattern(pattern, parameter), this.resolve_inferred_type(typ))
                });

                let return_type = this.resolve_inferred_type(lambda.return_type);
                let body = this.resolve_expression(lambda.body);

                let lambda_context = this.lambda_stack.pop().unwrap();

                HirExpression::Lambda(HirLambda {
                    parameters,
                    return_type,
                    body,
                    captures: lambda_context.captures,
                })
            }),
            ExpressionKind::Parenthesized(sub_expr) => return self.resolve_expression(*sub_expr),
        };

        // If these lines are ever changed, make sure to change the early return
        // in the ExpressionKind::Variable case as well
        let expr_id = self.interner.push_expr(hir_expr);
        self.interner.push_expr_location(expr_id, expr.span, self.file);
        expr_id
    }

    fn resolve_pattern(&mut self, pattern: Pattern, definition: DefinitionKind) -> HirPattern {
        self.resolve_pattern_mutable(pattern, None, definition)
    }

    fn resolve_pattern_mutable(
        &mut self,
        pattern: Pattern,
        mutable: Option<Span>,
        definition: DefinitionKind,
    ) -> HirPattern {
        match pattern {
            Pattern::Identifier(name) => {
                // If this definition is mutable, do not store the rhs because it will
                // not always refer to the correct value of the variable
                let definition = match (mutable, definition) {
                    (Some(_), DefinitionKind::Local(_)) => DefinitionKind::Local(None),
                    (_, other) => other,
                };
                let id = self.add_variable_decl(name, mutable.is_some(), true, definition);
                HirPattern::Identifier(id)
            }
            Pattern::Mutable(pattern, span, _) => {
                if let Some(first_mut) = mutable {
                    self.push_err(ResolverError::UnnecessaryMut { first_mut, second_mut: span });
                }

                let pattern = self.resolve_pattern_mutable(*pattern, Some(span), definition);
                let location = Location::new(span, self.file);
                HirPattern::Mutable(Box::new(pattern), location)
            }
            Pattern::Tuple(fields, span) => {
                let fields = vecmap(fields, |field| {
                    self.resolve_pattern_mutable(field, mutable, definition.clone())
                });
                let location = Location::new(span, self.file);
                HirPattern::Tuple(fields, location)
            }
            Pattern::Struct(name, fields, span) => {
                let error_identifier = |this: &mut Self| {
                    // Must create a name here to return a HirPattern::Identifier. Allowing
                    // shadowing here lets us avoid further errors if we define ERROR_IDENT
                    // multiple times.
                    let name = ERROR_IDENT.into();
                    let identifier = this.add_variable_decl(name, false, true, definition.clone());
                    HirPattern::Identifier(identifier)
                };

                let (struct_type, generics) = match self.lookup_type_or_error(name) {
                    Some(Type::Struct(struct_type, generics)) => (struct_type, generics),
                    None => return error_identifier(self),
                    Some(typ) => {
                        self.push_err(ResolverError::NonStructUsedInConstructor { typ, span });
                        return error_identifier(self);
                    }
                };

                let resolve_field = |this: &mut Self, pattern| {
                    this.resolve_pattern_mutable(pattern, mutable, definition.clone())
                };

                let typ = struct_type.clone();
                let fields = self.resolve_constructor_fields(typ, fields, span, resolve_field);

                let typ = Type::Struct(struct_type, generics);
                let location = Location::new(span, self.file);
                HirPattern::Struct(typ, fields, location)
            }
        }
    }

    /// Resolve all the fields of a struct constructor expression.
    /// Ensures all fields are present, none are repeated, and all
    /// are part of the struct.
    ///
    /// This is generic to allow it to work for constructor expressions
    /// and constructor patterns.
    fn resolve_constructor_fields<T, U>(
        &mut self,
        struct_type: Shared<StructType>,
        fields: Vec<(Ident, T)>,
        span: Span,
        mut resolve_function: impl FnMut(&mut Self, T) -> U,
    ) -> Vec<(Ident, U)> {
        let mut ret = Vec::with_capacity(fields.len());
        let mut seen_fields = HashSet::new();
        let mut unseen_fields = struct_type.borrow().field_names();

        for (field, expr) in fields {
            let resolved = resolve_function(self, expr);

            if unseen_fields.contains(&field) {
                unseen_fields.remove(&field);
                seen_fields.insert(field.clone());
            } else if seen_fields.contains(&field) {
                // duplicate field
                self.push_err(ResolverError::DuplicateField { field: field.clone() });
            } else {
                // field not required by struct
                self.push_err(ResolverError::NoSuchField {
                    field: field.clone(),
                    struct_definition: struct_type.borrow().name.clone(),
                });
            }

            ret.push((field, resolved));
        }

        if !unseen_fields.is_empty() {
            self.push_err(ResolverError::MissingFields {
                span,
                missing_fields: unseen_fields.into_iter().map(|field| field.to_string()).collect(),
                struct_definition: struct_type.borrow().name.clone(),
            });
        }

        ret
    }

    pub fn get_struct(&self, type_id: StructId) -> Shared<StructType> {
        self.interner.get_struct(type_id)
    }

    pub fn get_trait_mut(&mut self, trait_id: TraitId) -> &mut Trait {
        self.interner.get_trait_mut(trait_id)
    }

    fn lookup<T: TryFromModuleDefId>(&mut self, path: Path) -> Result<T, ResolverError> {
        let span = path.span();
        let id = self.resolve_path(path)?;
        T::try_from(id).ok_or_else(|| ResolverError::Expected {
            expected: T::description(),
            got: id.as_str().to_owned(),
            span,
        })
    }

    fn lookup_global(&mut self, path: Path) -> Result<DefinitionId, ResolverError> {
        let span = path.span();
        let id = self.resolve_path(path)?;

        if let Some(function) = TryFromModuleDefId::try_from(id) {
            return Ok(self.interner.function_definition_id(function));
        }

        if let Some(global) = TryFromModuleDefId::try_from(id) {
            let global = self.interner.get_global(global);
            return Ok(global.definition_id);
        }

        let expected = "global variable".into();
        let got = "local variable".into();
        Err(ResolverError::Expected { span, expected, got })
    }

    /// Lookup a given struct type by name.
    fn lookup_struct_or_error(&mut self, path: Path) -> Option<Shared<StructType>> {
        match self.lookup(path) {
            Ok(struct_id) => Some(self.get_struct(struct_id)),
            Err(error) => {
                self.push_err(error);
                None
            }
        }
    }

    /// Lookup a given trait by name/path.
    fn lookup_trait_or_error(&mut self, path: Path) -> Option<&mut Trait> {
        match self.lookup(path) {
            Ok(trait_id) => Some(self.get_trait_mut(trait_id)),
            Err(error) => {
                self.push_err(error);
                None
            }
        }
    }

    /// Looks up a given type by name.
    /// This will also instantiate any struct types found.
    fn lookup_type_or_error(&mut self, path: Path) -> Option<Type> {
        let ident = path.as_ident();
        if ident.map_or(false, |i| i == SELF_TYPE_NAME) {
            if let Some(typ) = &self.self_type {
                return Some(typ.clone());
            }
        }

        match self.lookup(path) {
            Ok(struct_id) => {
                let struct_type = self.get_struct(struct_id);
                let generics = struct_type.borrow().instantiate(self.interner);
                Some(Type::Struct(struct_type, generics))
            }
            Err(error) => {
                self.push_err(error);
                None
            }
        }
    }

    fn lookup_type_alias(&mut self, path: Path) -> Option<Shared<TypeAlias>> {
        self.lookup(path).ok().map(|id| self.interner.get_type_alias(id))
    }

    // this resolves Self::some_static_method, inside an impl block (where we don't have a concrete self_type)
    fn resolve_trait_static_method_by_self(
        &mut self,
        path: &Path,
    ) -> Option<(TraitMethodId, TraitConstraint, bool)> {
        let trait_id = self.trait_id?;

        if path.kind == PathKind::Plain && path.segments.len() == 2 {
            let name = &path.segments[0].0.contents;
            let method = &path.segments[1];

            if name == SELF_TYPE_NAME {
                let the_trait = self.interner.get_trait(trait_id);
                let method = the_trait.find_method(method.0.contents.as_str())?;

                let constraint = TraitConstraint {
                    typ: self.self_type.clone()?,
                    trait_generics: Type::from_generics(&the_trait.generics),
                    trait_id,
                };
                return Some((method, constraint, false));
            }
        }
        None
    }

    // this resolves TraitName::some_static_method
    fn resolve_trait_static_method(
        &mut self,
        path: &Path,
    ) -> Option<(TraitMethodId, TraitConstraint, bool)> {
        if path.kind == PathKind::Plain && path.segments.len() == 2 {
            let method = &path.segments[1];

            let mut trait_path = path.clone();
            trait_path.pop();
            let trait_id = self.lookup(trait_path).ok()?;
            let the_trait = self.interner.get_trait(trait_id);

            let method = the_trait.find_method(method.0.contents.as_str())?;
            let constraint = TraitConstraint {
                typ: Type::TypeVariable(
                    the_trait.self_type_typevar.clone(),
                    TypeVariableKind::Normal,
                ),
                trait_generics: Type::from_generics(&the_trait.generics),
                trait_id,
            };
            return Some((method, constraint, false));
        }
        None
    }

    // This resolves a static trait method T::trait_method by iterating over the where clause
    //
    // Returns the trait method, trait constraint, and whether the impl is assumed from a where
    // clause. This is always true since this helper searches where clauses for a generic constraint.
    // E.g. `t.method()` with `where T: Foo<Bar>` in scope will return `(Foo::method, T, vec![Bar])`
    fn resolve_trait_method_by_named_generic(
        &mut self,
        path: &Path,
    ) -> Option<(TraitMethodId, TraitConstraint, bool)> {
        if path.segments.len() != 2 {
            return None;
        }

        for UnresolvedTraitConstraint { typ, trait_bound } in self.trait_bounds.clone() {
            if let UnresolvedTypeData::Named(constraint_path, _, _) = &typ.typ {
                // if `path` is `T::method_name`, we're looking for constraint of the form `T: SomeTrait`
                if constraint_path.segments.len() == 1
                    && path.segments[0] != constraint_path.last_segment()
                {
                    continue;
                }

                if let Ok(ModuleDefId::TraitId(trait_id)) =
                    self.path_resolver.resolve(self.def_maps, trait_bound.trait_path.clone())
                {
                    let the_trait = self.interner.get_trait(trait_id);
                    if let Some(method) =
                        the_trait.find_method(path.segments.last().unwrap().0.contents.as_str())
                    {
                        let constraint = TraitConstraint {
                            trait_id,
                            typ: self.resolve_type(typ.clone()),
                            trait_generics: vecmap(trait_bound.trait_generics, |typ| {
                                self.resolve_type(typ)
                            }),
                        };
                        return Some((method, constraint, true));
                    }
                }
            }
        }
        None
    }

    // Try to resolve the given trait method path.
    //
    // Returns the trait method, trait constraint, and whether the impl is assumed to exist by a where clause or not
    // E.g. `t.method()` with `where T: Foo<Bar>` in scope will return `(Foo::method, T, vec![Bar])`
    fn resolve_trait_generic_path(
        &mut self,
        path: &Path,
    ) -> Option<(TraitMethodId, TraitConstraint, bool)> {
        self.resolve_trait_static_method_by_self(path)
            .or_else(|| self.resolve_trait_static_method(path))
            .or_else(|| self.resolve_trait_method_by_named_generic(path))
    }

    fn resolve_path(&mut self, path: Path) -> Result<ModuleDefId, ResolverError> {
        self.path_resolver.resolve(self.def_maps, path).map_err(ResolverError::PathResolutionError)
    }

    fn resolve_block(&mut self, block_expr: BlockExpression) -> HirExpression {
        let statements =
            self.in_new_scope(|this| vecmap(block_expr.0, |stmt| this.intern_stmt(stmt.kind)));
        HirExpression::Block(HirBlockExpression(statements))
    }

    pub fn intern_block(&mut self, block: BlockExpression) -> ExprId {
        let hir_block = self.resolve_block(block);
        self.interner.push_expr(hir_block)
    }

    fn eval_global_as_array_length(&mut self, global: GlobalId, path: &Path) -> u64 {
        let Some(stmt) = self.interner.get_global_let_statement(global) else {
            let path = path.clone();
            self.push_err(ResolverError::NoSuchNumericTypeVariable { path });
            return 0;
        };

        let length = stmt.expression;
        let span = self.interner.expr_span(&length);
        let result = self.try_eval_array_length_id(length, span);

        match result.map(|length| length.try_into()) {
            Ok(Ok(length_value)) => return length_value,
            Ok(Err(_cast_err)) => self.push_err(ResolverError::IntegerTooLarge { span }),
            Err(Some(error)) => self.push_err(error),
            Err(None) => (),
        }
        0
    }

    fn try_eval_array_length_id(
        &self,
        rhs: ExprId,
        span: Span,
    ) -> Result<u128, Option<ResolverError>> {
        match self.interner.expression(&rhs) {
            HirExpression::Literal(HirLiteral::Integer(int, false)) => {
                int.try_into_u128().ok_or(Some(ResolverError::IntegerTooLarge { span }))
            }
            _other => Err(Some(ResolverError::InvalidArrayLengthExpr { span })),
        }
    }

    fn resolve_fmt_str_literal(&mut self, str: String, call_expr_span: Span) -> HirLiteral {
        let re = Regex::new(r"\{([a-zA-Z0-9_]+)\}")
            .expect("ICE: an invalid regex pattern was used for checking format strings");
        let mut fmt_str_idents = Vec::new();
        for field in re.find_iter(&str) {
            let matched_str = field.as_str();
            let ident_name = &matched_str[1..(matched_str.len() - 1)];

            let scope_tree = self.scopes.current_scope_tree();
            let variable = scope_tree.find(ident_name);
            if let Some((old_value, _)) = variable {
                old_value.num_times_used += 1;
                let ident = HirExpression::Ident(old_value.ident.clone());
                let expr_id = self.interner.push_expr(ident);
                self.interner.push_expr_location(expr_id, call_expr_span, self.file);
                fmt_str_idents.push(expr_id);
            } else if ident_name.parse::<usize>().is_ok() {
                self.errors.push(ResolverError::NumericConstantInFormatString {
                    name: ident_name.to_owned(),
                    span: call_expr_span,
                });
            } else {
                self.errors.push(ResolverError::VariableNotDeclared {
                    name: ident_name.to_owned(),
                    span: call_expr_span,
                });
            }
        }
        HirLiteral::FmtStr(str, fmt_str_idents)
    }
}

/// Gives an error if a user tries to create a mutable reference
/// to an immutable variable.
pub fn verify_mutable_reference(interner: &NodeInterner, rhs: ExprId) -> Result<(), ResolverError> {
    match interner.expression(&rhs) {
        HirExpression::MemberAccess(member_access) => {
            verify_mutable_reference(interner, member_access.lhs)
        }
        HirExpression::Index(_) => {
            let span = interner.expr_span(&rhs);
            Err(ResolverError::MutableReferenceToArrayElement { span })
        }
        HirExpression::Ident(ident) => {
            if let Some(definition) = interner.try_definition(ident.id) {
                if !definition.mutable {
                    return Err(ResolverError::MutableReferenceToImmutableVariable {
                        span: interner.expr_span(&rhs),
                        variable: definition.name.clone(),
                    });
                }
            }
            Ok(())
        }
        _ => Ok(()),
    }
}<|MERGE_RESOLUTION|>--- conflicted
+++ resolved
@@ -237,13 +237,8 @@
             is_open: false,
             is_internal: false,
             is_unconstrained: false,
-<<<<<<< HEAD
             visibility: ItemVisibility::Public, // Trait functions are always public
-            generics: Vec::new(),               // self.generics should already be set
-=======
-            visibility: FunctionVisibility::Public, // Trait functions are always public
             generics: generics.clone(),
->>>>>>> b94adb92
             parameters: vecmap(parameters, |(name, typ)| Param {
                 visibility: Visibility::Private,
                 pattern: Pattern::Identifier(name.clone()),
